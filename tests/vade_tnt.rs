/*
  Copyright (c) 2018-present evan GmbH.

  Licensed under the Apache License, Version 2.0 (the "License");
  you may not use this file except in compliance with the License.
  You may obtain a copy of the License at

      http://www.apache.org/licenses/LICENSE-2.0

  Unless required by applicable law or agreed to in writing, software
  distributed under the License is distributed on an "AS IS" BASIS,
  WITHOUT WARRANTIES OR CONDITIONS OF ANY KIND, either express or implied.
  See the License for the specific language governing permissions and
  limitations under the License.
*/

extern crate vade;
extern crate vade_evan;
extern crate vade_tnt;

mod test_data;

use std::collections::HashMap;
use vade::plugin::rust_storage_cache::RustStorageCache;
use vade_tnt::resolver::SubstrateDidResolverEvan;
use serde_json::Value;
use test_data::{
  ISSUER_DID,
  SCHEMA_DID,
  SUBJECT_DID,
  CREDENTIAL_DEFINITION_DID,
  EXAMPLE_CREDENTIAL_SCHEMA,
  EXAMPLE_CREDENTIAL_SCHEMA_DID,
  ISSUER_PUBLIC_KEY_DID,
  ISSUER_PRIVATE_KEY,
  EXAMPLE_GENERATED_DID,
  EXAMPLE_CREDENTIAL_DEFINITION,
  EXAMPLE_CREDENTIAL_DEFINITION_PRIVATE_KEY,
};
use ursa::bn::BigNumber;
use vade::{
    Vade,
};
use vade_tnt::{
    VadeTnt,
    IssueCredentialResult,
    application::issuer::Issuer,
    application::datatypes::{
        Credential,
        CredentialDefinition,
        CredentialOffer,
        CredentialPrivateKey,
        CredentialProposal,
        CredentialRequest,
        CredentialSchema,
        MasterSecret,
        ProofPresentation,
        ProofRequest,
        ProofVerification,
        RevocationKeyPrivate,
        RevocationRegistryDefinition,
<<<<<<< HEAD
        RevocationIdInformation,
        SubProofRequest
=======
        RevocationIdInformation
>>>>>>> 7e16a900
    },
};

#[tokio::test]
async fn vade_tnt_can_be_registered_as_plugin () -> Result<(), Box<dyn std::error::Error>>{
    let mut vade = get_vade();

    // run test
    let message_str = r###"{
        "type": "createCredentialProposal",
        "data": {}
    }"###;
    let results = vade.send_message(message_str).await;

    // check results
    match results {
      Ok(_) => panic!("test should have failed"),
      Err(_) => (),
    };

    Ok(())
}

#[tokio::test]
async fn vade_tnt_can_propose_credentials () -> Result<(), Box<dyn std::error::Error>>{
    let mut vade = get_vade();

    // run test
    let schema: CredentialSchema = serde_json::from_str(&EXAMPLE_CREDENTIAL_SCHEMA).unwrap();
    let result: CredentialProposal = create_credential_proposal(&mut vade, &schema).await?;
    assert_eq!(result.issuer, ISSUER_DID);
    assert_eq!(result.subject, SUBJECT_DID);
    assert_eq!(result.schema, SCHEMA_DID);
    assert_eq!(result.r#type, "EvanZKPCredentialProposal");

    Ok(())
}

#[tokio::test]
async fn vade_tnt_can_offer_credentials () -> Result<(), Box<dyn std::error::Error>>{
    let mut vade = get_vade();

    let schema: CredentialSchema = serde_json::from_str(&EXAMPLE_CREDENTIAL_SCHEMA).unwrap();
    let proposal: CredentialProposal = create_credential_proposal(&mut vade, &schema).await?;

    // run test
    let result: CredentialOffer = create_credential_offer(&mut vade, &proposal).await?;
    println!("{}", serde_json::to_string(&result).unwrap());

    assert_eq!(result.issuer, ISSUER_DID);
    assert_eq!(result.subject, SUBJECT_DID);
    assert_eq!(result.r#type, "EvanZKPCredentialOffering");
    assert_eq!(result.schema, SCHEMA_DID);
    assert_eq!(result.credential_definition, CREDENTIAL_DEFINITION_DID);
    assert_ne!(result.nonce, BigNumber::from_dec("0").unwrap());

    Ok(())
}

#[tokio::test]
async fn vade_tnt_can_request_credentials () -> Result<(), Box<dyn std::error::Error>>{
    let mut vade = get_vade();

    let schema: CredentialSchema = serde_json::from_str(&EXAMPLE_CREDENTIAL_SCHEMA).unwrap();
    let proposal: CredentialProposal = create_credential_proposal(&mut vade, &schema).await?;
    let offer: CredentialOffer = create_credential_offer(&mut vade, &proposal).await?;
    let (definition, _) = create_credential_definition().unwrap();
    let master_secret = ursa::cl::prover::Prover::new_master_secret().unwrap();

    // run test
    let (result, _) = create_credential_request(&mut vade, &definition, &offer, &master_secret).await?;
    println!("{}", serde_json::to_string(&result).unwrap());

    // check results
    assert_eq!(result.subject, SUBJECT_DID);
    assert_eq!(result.credential_definition, "did:evan:testcore:0x0F737D1478eA29df0856169F25cA9129035d6FD2");
    assert_eq!(result.schema, "did:evan:zkp:0x123451234512345123451234512345");
    assert_eq!(result.r#type, "EvanZKPCredentialRequest");

    Ok(())
}

#[tokio::test]
async fn vade_tnt_can_issue_credentials () -> Result<(), Box<dyn std::error::Error>>{
    let mut vade = get_vade();

    let schema: CredentialSchema = serde_json::from_str(&EXAMPLE_CREDENTIAL_SCHEMA).unwrap();
    let proposal: CredentialProposal = create_credential_proposal(&mut vade, &schema).await?;
    let offer: CredentialOffer = create_credential_offer(&mut vade, &proposal).await?;
    let (definition, credential_private_key) = create_credential_definition().unwrap();
    let master_secret = ursa::cl::prover::Prover::new_master_secret().unwrap();
<<<<<<< HEAD
    let (request, _) = create_credential_request(&mut vade, &definition, &offer, &master_secret).await?;
    let (revocation_registry_definition, revocation_key_private, revocation_info):
=======
    let request: CredentialRequest = create_credential_request(&mut vade, &definition, &offer, &master_secret).await?;
    let (_, revocation_key_private, revocation_info):
>>>>>>> 7e16a900
        (RevocationRegistryDefinition, RevocationKeyPrivate, RevocationIdInformation)
        = Issuer::create_revocation_registry_definition(
            EXAMPLE_GENERATED_DID,
            &definition,
            ISSUER_PUBLIC_KEY_DID,
            ISSUER_PRIVATE_KEY,
            42,
        );

    // run test
    let (result, _): (Credential, _) = issue_credential(
<<<<<<< HEAD
      &mut vade,
      &definition,
      &schema,
      &credential_private_key,
      &request,
      &revocation_key_private,
      &revocation_info,
      &revocation_registry_definition
=======
        &mut vade,
        &definition,
        &credential_private_key,
        &request,
        &revocation_key_private,
        &revocation_info,
>>>>>>> 7e16a900
    ).await?;
    println!("{}", serde_json::to_string(&result).unwrap());

    // check results
    assert_eq!(result.issuer, ISSUER_DID);

    Ok(())
}

#[tokio::test]
async fn vade_tnt_can_request_proof () -> Result<(), Box<dyn std::error::Error>>{
    let mut vade = get_vade();

    // run test
    let schema: CredentialSchema = serde_json::from_str(&EXAMPLE_CREDENTIAL_SCHEMA).unwrap();
    let result: ProofRequest = request_proof(&mut vade, &schema).await?;
    println!("{}", serde_json::to_string(&result).unwrap());

    // check results
    assert_eq!(result.verifier, ISSUER_DID);
    assert_eq!(result.prover, SUBJECT_DID);
    assert_eq!(result.sub_proof_requests.len(), 1);
    assert_eq!(result.sub_proof_requests[0].schema, EXAMPLE_CREDENTIAL_SCHEMA_DID);
    assert_eq!(result.sub_proof_requests[0].revealed_attributes.len(), 1);
    assert_eq!(result.sub_proof_requests[0].revealed_attributes[0], "test_property_string");

    Ok(())
}

#[tokio::test]
async fn vade_tnt_can_present_proofs () -> Result<(), Box<dyn std::error::Error>>{
    let mut vade = get_vade();

    let (definition, credential_private_key) = create_credential_definition().unwrap();
    let schema: CredentialSchema = serde_json::from_str(&EXAMPLE_CREDENTIAL_SCHEMA).unwrap();
    let proof_request: ProofRequest = request_proof(&mut vade, &schema).await?;

    let proposal: CredentialProposal = create_credential_proposal(&mut vade, &schema).await?;
    let offer: CredentialOffer = create_credential_offer(&mut vade, &proposal).await?;
    let master_secret = ursa::cl::prover::Prover::new_master_secret().unwrap();
    let (request, _) = create_credential_request(&mut vade, &definition, &offer, &master_secret).await?;

    let (revocation_registry_definition, revocation_key_private, revocation_info):
        (RevocationRegistryDefinition, RevocationKeyPrivate, RevocationIdInformation)
        = Issuer::create_revocation_registry_definition(
            EXAMPLE_GENERATED_DID,
            &definition,
            ISSUER_PUBLIC_KEY_DID,
            ISSUER_PRIVATE_KEY,
            42,
        );
    let (credential, _) : (Credential, _) = issue_credential(
      &mut vade,
      &definition,
      &schema,
      &credential_private_key,
      &request,
      &revocation_key_private,
       &revocation_info,
      &revocation_registry_definition
    ).await?;

    // run test
    let result: ProofPresentation = present_proof(
        &mut vade,
        &proof_request,
        &credential,
        &definition,
        &schema,
        &revocation_registry_definition,
        &master_secret,
    ).await?;
    println!("{}", serde_json::to_string(&result).unwrap());

    // check result
    assert_eq!(result.r#type.len(), 1);
    assert_eq!(result.r#type[0], "VerifiablePresentation");
    assert_eq!(result.verifiable_credential.len(), 1);

    Ok(())
}

#[tokio::test]
async fn vade_tnt_can_verify_proof () -> Result<(), Box<dyn std::error::Error>>{
    let mut vade = get_vade();

    let (definition, credential_private_key) = create_credential_definition().unwrap();
    let schema: CredentialSchema = serde_json::from_str(&EXAMPLE_CREDENTIAL_SCHEMA).unwrap();
    let master_secret = ursa::cl::prover::Prover::new_master_secret().unwrap();

    let proof_request: ProofRequest = request_proof(&mut vade, &schema).await?;

    let proposal: CredentialProposal = create_credential_proposal(&mut vade, &schema).await?;
    let offer: CredentialOffer = create_credential_offer(&mut vade, &proposal).await?;
    let (request, blinding_factors) = create_credential_request(&mut vade, &definition, &offer, &master_secret).await?;

    let (revocation_registry_definition, revocation_key_private, revocation_info):
        (RevocationRegistryDefinition, RevocationKeyPrivate, RevocationIdInformation)
        = Issuer::create_revocation_registry_definition(
            EXAMPLE_GENERATED_DID,
            &definition,
            ISSUER_PUBLIC_KEY_DID,
            ISSUER_PRIVATE_KEY,
            42,
        );
    let (mut credential, _): (Credential, _) = issue_credential(
      &mut vade,
      &definition,
      &schema,
      &credential_private_key,
      &request,
      &revocation_key_private,
      &revocation_info,
      &revocation_registry_definition
    ).await?;

    Prover::post_process_credential_signature(
      &mut credential,
      &request,
      &definition,
      blinding_factors,
      &master_secret,
      &revocation_registry_definition
    );

    let presented_proof: ProofPresentation = present_proof(
        &mut vade,
        &proof_request,
        &credential,
        &definition,
        &schema,
        &revocation_registry_definition,
        &master_secret,
    ).await?;

    // run test
    let result: ProofVerification = verify_proof(
        &mut vade,
        &presented_proof,
        &proof_request,
        &definition,
        &schema,
        &revocation_registry_definition
    ).await?;
    println!("{}", serde_json::to_string(&result).unwrap());

    // check results
    assert_ne!(result.status, "rejected");

    Ok(())
}

async fn create_credential_offer(vade: &mut Vade, proposal: &CredentialProposal) -> Result<CredentialOffer, Box<dyn std::error::Error>> {
    let message_str = format!(r###"{{
      "type": "createCredentialOffer",
      "data": {}
    }}"###, serde_json::to_string(&proposal).unwrap());
    println!("{}", &message_str);
    let mut message_value: Value = serde_json::from_str(&message_str).unwrap();
    message_value["data"]["credentialDefinition"] = Value::from(CREDENTIAL_DEFINITION_DID);
    let message_str = serde_json::to_string(&message_value).unwrap();
    println!("{}", &message_str);

    let results = vade.send_message(&message_str).await?;

    // check results
    assert_eq!(results.len(), 1);
    let result: CredentialOffer = serde_json::from_str(results[0].as_ref().unwrap()).unwrap();
    // println!("{}", serde_json::to_string(&result).unwrap());

    Ok(result)
}

async fn create_credential_proposal (vade: &mut Vade, schema: &CredentialSchema) -> Result<CredentialProposal, Box<dyn std::error::Error>> {
    let message_str = format!(r###"{{
      "type": "createCredentialProposal",
      "data": {{
        "issuer": "{}",
        "subject": "{}",
        "schema": "{}"
      }}
    }}"###, ISSUER_DID, SUBJECT_DID, schema.id);
    let results = vade.send_message(&message_str).await?;

    // check results
    assert_eq!(results.len(), 1);
    let result: CredentialProposal = serde_json::from_str(results[0].as_ref().unwrap()).unwrap();

    Ok(result)
}

async fn create_credential_request(
    vade: &mut Vade,
    definition: &CredentialDefinition,
    offer: &CredentialOffer,
    master_secret: &MasterSecret,
  ) -> Result<(CredentialRequest, CredentialSecretsBlindingFactors), Box<dyn std::error::Error>> {
    let message_str = format!(r###"{{
        "type": "requestCredential",
        "data": {{
            "credentialOffering": {},
            "credentialDefinition": {},
            "masterSecret": {},
            "credentialValues": {{
                "test_property_string": "test_property_string_value"
            }}
        }}
    }}"###, serde_json::to_string(&offer).unwrap(), serde_json::to_string(&definition).unwrap(), serde_json::to_string(&master_secret).unwrap());
    println!("{}", &message_str);
    let results = vade.send_message(&message_str).await?;

    // check results
    assert_eq!(results.len(), 1);
    println!("{}", serde_json::to_string(&results[0]).unwrap());
    let (result, blinding_factors): (CredentialRequest, CredentialSecretsBlindingFactors) = serde_json::from_str(results[0].as_ref().unwrap()).unwrap();

    Ok((result, blinding_factors))
}

async fn issue_credential(
    vade: &mut Vade,
    definition: &CredentialDefinition,
    schema: &CredentialSchema,
    credential_private_key: &CredentialPrivateKey,
    request: &CredentialRequest,
    revocation_key_private: &RevocationKeyPrivate,
    revocation_info: &RevocationIdInformation,
    revocation_definition: &RevocationRegistryDefinition
    ) -> Result<(Credential, RevocationIdInformation), Box<dyn std::error::Error>> {
    let message_str = format!(
      r###"{{
        "type": "issueCredential",
        "data": {{
          "issuer": "{}",
          "subject": "{}",
          "credentialRequest": {},
          "credentialDefinition": {},
          "credentialPrivateKey": {},
          "credentialSchema": {},
          "credentialRevocationDefinition": {},
          "revocationPrivateKey": {},
          "revocationInformation": {}
        }}
    }}"###,
    ISSUER_DID,
    SUBJECT_DID,
    serde_json::to_string(&request).unwrap(),
    serde_json::to_string(&definition).unwrap(),
    serde_json::to_string(&credential_private_key).unwrap(),
    serde_json::to_string(schema).unwrap(),
    serde_json::to_string(revocation_definition).unwrap(),
    serde_json::to_string(&revocation_key_private).unwrap(),
    serde_json::to_string(&revocation_info).unwrap(),
  );
  println!("{}", &message_str);
  let results = vade.send_message(&message_str).await?;

  // check results
  assert_eq!(results.len(), 1);
  println!("{}", serde_json::to_string(&results[0]).unwrap());
  let result: IssueCredentialResult = serde_json::from_str(results[0].as_ref().unwrap()).unwrap();

  Ok((result.credential, result.revocation_info))
}

async fn request_proof(vade: &mut Vade, schema: &CredentialSchema) -> Result<ProofRequest, Box<dyn std::error::Error>> {
    let message_str = format!(
    r###"{{
        "type": "requestProof",
        "data": {{
            "verifierDid": "{}",
            "proverDid": "{}",
            "subProofRequests": [{{
                "schema": "{}",
                "revealedAttributes": ["test_property_string"]
            }}]
        }}
    }}"###,
    ISSUER_DID,
    SUBJECT_DID,
    schema.id,
    );
    println!("{}", &message_str);
    let results = vade.send_message(&message_str).await?;

    // check results
    assert_eq!(results.len(), 1);
    println!("{}", serde_json::to_string(&results[0]).unwrap());
    let result: ProofRequest = serde_json::from_str(results[0].as_ref().unwrap()).unwrap();

    Ok(result)
}

async fn present_proof(
  vade: &mut Vade,
  proof_request: &ProofRequest,
  credential: &Credential,
  definition: &CredentialDefinition,
  schema: &CredentialSchema,
  revocation_registry: &RevocationRegistryDefinition,
  master_secret: &MasterSecret,
) -> Result<ProofPresentation, Box<dyn std::error::Error>> {
  let schema_did = &proof_request.sub_proof_requests[0].schema;
  let mut credential_definitions: HashMap<String, CredentialDefinition> = HashMap::new();
  credential_definitions.insert(
      schema_did.clone(),
      serde_json::from_str(&serde_json::to_string(&definition).unwrap()).unwrap(),
  );
  let mut credentials: HashMap<String, Credential> = HashMap::new();
  credentials.insert(
      schema_did.clone(),
      serde_json::from_str(&serde_json::to_string(&credential).unwrap()).unwrap(),
  );
  let mut credential_schemas: HashMap<String, CredentialSchema> = HashMap::new();
  credential_schemas.insert(
      schema_did.clone(),
      serde_json::from_str(&serde_json::to_string(&schema).unwrap()).unwrap(),
  );
  let mut revocation_registries: HashMap<String, RevocationRegistryDefinition> = HashMap::new();
  revocation_registries.insert(
      schema_did.clone(),
      serde_json::from_str(&serde_json::to_string(&revocation_registry).unwrap()).unwrap(),
  );
  let message_str = format!(
      r###"{{
          "type": "presentProof",
          "data": {{
              "proofRequest": {},
              "credentials": {},
              "credentialDefinitions": {},
              "credentialSchemas": {},
              "revocationRegistries": {},
              "masterSecret": {}
          }}
      }}"###,
      serde_json::to_string(&proof_request).unwrap(),
      serde_json::to_string(&credentials).unwrap(),
      serde_json::to_string(&credential_definitions).unwrap(),
      serde_json::to_string(&credential_schemas).unwrap(),
      serde_json::to_string(&revocation_registries).unwrap(),
      serde_json::to_string(&master_secret).unwrap(),
  );
  println!("{}", &message_str);
  let results = vade.send_message(&message_str).await?;

  // check results
  assert_eq!(results.len(), 1);
  println!("{}", serde_json::to_string(&results[0]).unwrap());
  let result: ProofPresentation = serde_json::from_str(results[0].as_ref().unwrap()).unwrap();

  Ok(result)
}

async fn verify_proof(
    vade: &mut Vade,
    presented_proof: &ProofPresentation,
    proof_request: &ProofRequest,
    definition: &CredentialDefinition,
    schema: &CredentialSchema,
    revocation_registry_definition: &RevocationRegistryDefinition
) -> Result<ProofVerification, Box<dyn std::error::Error>> {
    let message_str = format!(
        r###"{{
            "type": "verifyProof",
            "data": {{
                "presentedProof": {},
                "proofRequest": {},
                "credentialDefinition": {},
                "credentialSchema": {},
                "revocationRegistryDefinition": {}
            }}
        }}"###,
        serde_json::to_string(presented_proof).unwrap(),
        serde_json::to_string(proof_request).unwrap(),
        serde_json::to_string(definition).unwrap(),
        serde_json::to_string(schema).unwrap(),
        serde_json::to_string(revocation_registry_definition).unwrap(),
    );
    println!("{}", &message_str);
    let results = vade.send_message(&message_str).await?;

    // check results
    assert_eq!(results.len(), 1);
    println!("{}", serde_json::to_string(&results[0]).unwrap());
    let result: ProofVerification = serde_json::from_str(results[0].as_ref().unwrap()).unwrap();

    Ok(result)
}

fn get_vade() -> Vade {
    // vade to work with
    // let substrate_resolver = SubstrateDidResolverEvan::new();
    let substrate_resolver = RustStorageCache::new();
    let substrate_message_handler = SubstrateDidResolverEvan::new();
    let mut internal_vade = Vade::new();
    internal_vade.register_did_resolver(Box::from(substrate_resolver));
    internal_vade.register_message_consumer(&vec!["generateDid".to_owned()], Box::from(substrate_message_handler));

    let tnt = VadeTnt::new(internal_vade);
    let mut vade = Vade::new();
    vade.register_message_consumer(
      &vec![
        "createCredentialProposal",
        "createCredentialOffer",
        "requestCredential",
        "issueCredential",
        "requestProof",
        "presentProof",
        "verifyProof",
      ].iter().map(|&x| String::from(x)).collect(),
      Box::from(tnt),
    );

    return vade;
}

fn create_credential_definition() -> Result<(CredentialDefinition, CredentialPrivateKey), Box<dyn std::error::Error>> {
    // Ok(Issuer::create_credential_definition(
    //     EXAMPLE_GENERATED_DID,
    //     ISSUER_DID,
    //     &serde_json::from_str(&EXAMPLE_CREDENTIAL_SCHEMA).unwrap(),
    //     ISSUER_PUBLIC_KEY_DID,
    //     ISSUER_PRIVATE_KEY,
    // ))

    // let (definition, credential_private_key) = (Issuer::create_credential_definition(
    //   EXAMPLE_GENERATED_DID,
    //   ISSUER_DID,
    //   &serde_json::from_str(&EXAMPLE_CREDENTIAL_SCHEMA).unwrap(),
    //   ISSUER_PUBLIC_KEY_DID,
    //   ISSUER_PRIVATE_KEY,
    // ));
    // println!("{}", serde_json::to_string(&definition).unwrap());
    // println!("{}", serde_json::to_string(&credential_private_key).unwrap());

    Ok((
      serde_json::from_str(&EXAMPLE_CREDENTIAL_DEFINITION).unwrap(),
      serde_json::from_str(&EXAMPLE_CREDENTIAL_DEFINITION_PRIVATE_KEY).unwrap()
    ))
 }<|MERGE_RESOLUTION|>--- conflicted
+++ resolved
@@ -41,10 +41,12 @@
 use vade::{
     Vade,
 };
+use ursa::cl::CredentialSecretsBlindingFactors;
 use vade_tnt::{
     VadeTnt,
     IssueCredentialResult,
     application::issuer::Issuer,
+    application::prover::Prover,
     application::datatypes::{
         Credential,
         CredentialDefinition,
@@ -59,12 +61,7 @@
         ProofVerification,
         RevocationKeyPrivate,
         RevocationRegistryDefinition,
-<<<<<<< HEAD
-        RevocationIdInformation,
-        SubProofRequest
-=======
         RevocationIdInformation
->>>>>>> 7e16a900
     },
 };
 
@@ -156,13 +153,8 @@
     let offer: CredentialOffer = create_credential_offer(&mut vade, &proposal).await?;
     let (definition, credential_private_key) = create_credential_definition().unwrap();
     let master_secret = ursa::cl::prover::Prover::new_master_secret().unwrap();
-<<<<<<< HEAD
     let (request, _) = create_credential_request(&mut vade, &definition, &offer, &master_secret).await?;
     let (revocation_registry_definition, revocation_key_private, revocation_info):
-=======
-    let request: CredentialRequest = create_credential_request(&mut vade, &definition, &offer, &master_secret).await?;
-    let (_, revocation_key_private, revocation_info):
->>>>>>> 7e16a900
         (RevocationRegistryDefinition, RevocationKeyPrivate, RevocationIdInformation)
         = Issuer::create_revocation_registry_definition(
             EXAMPLE_GENERATED_DID,
@@ -174,7 +166,6 @@
 
     // run test
     let (result, _): (Credential, _) = issue_credential(
-<<<<<<< HEAD
       &mut vade,
       &definition,
       &schema,
@@ -183,14 +174,6 @@
       &revocation_key_private,
       &revocation_info,
       &revocation_registry_definition
-=======
-        &mut vade,
-        &definition,
-        &credential_private_key,
-        &request,
-        &revocation_key_private,
-        &revocation_info,
->>>>>>> 7e16a900
     ).await?;
     println!("{}", serde_json::to_string(&result).unwrap());
 
