--- conflicted
+++ resolved
@@ -124,12 +124,8 @@
 
     let proposal: CredentialProposal = create_credential_proposal(&mut vade).await?;
     let offer: CredentialOffer = create_credential_offer(&mut vade, &proposal).await?;
-<<<<<<< HEAD
     let (definition, _) = create_credential_definition(&mut vade).await?;
-=======
-    let (definition, _) = create_credential_definition().unwrap();
     let master_secret = ursa::cl::prover::Prover::new_master_secret().unwrap();
->>>>>>> ea2a7926
 
     // run test
     let result: CredentialRequest = create_credential_request(&mut vade, &definition, &offer, &master_secret).await?;
@@ -150,13 +146,7 @@
 
     let proposal: CredentialProposal = create_credential_proposal(&mut vade).await?;
     let offer: CredentialOffer = create_credential_offer(&mut vade, &proposal).await?;
-<<<<<<< HEAD
-    println!("done credential offer");
     let (definition, credential_private_key) = create_credential_definition(&mut vade).await?;
-    println!("done credential def");
-    let request: CredentialRequest = create_credential_request(&mut vade, &definition, &offer).await?;
-=======
-    let (definition, credential_private_key) = create_credential_definition().unwrap();
     let master_secret = ursa::cl::prover::Prover::new_master_secret().unwrap();
     let request: CredentialRequest = create_credential_request(&mut vade, &definition, &offer, &master_secret).await?;
     let (_, revocation_key_private, revocation_info):
@@ -168,7 +158,6 @@
             ISSUER_PRIVATE_KEY,
             42,
         );
->>>>>>> ea2a7926
 
     // run test
     let (result, _): (Credential, _) = issue_credential(
@@ -563,7 +552,6 @@
     return vade;
 }
 
-<<<<<<< HEAD
 async fn create_credential_definition(vade: &mut Vade) -> Result<(CredentialDefinition, CredentialPrivateKey), Box<dyn std::error::Error>> {
     let message_str = format!(r###"{{
       "type": "createCredentialDefinition",
@@ -614,30 +602,4 @@
       ISSUER_PUBLIC_KEY_DID,
       ISSUER_PRIVATE_KEY,
   ))
-}*/
-=======
-fn create_credential_definition() -> Result<(CredentialDefinition, CredentialPrivateKey), Box<dyn std::error::Error>> {
-    // Ok(Issuer::create_credential_definition(
-    //     EXAMPLE_GENERATED_DID,
-    //     ISSUER_DID,
-    //     &serde_json::from_str(&EXAMPLE_CREDENTIAL_SCHEMA).unwrap(),
-    //     ISSUER_PUBLIC_KEY_DID,
-    //     ISSUER_PRIVATE_KEY,
-    // ))
-
-    // let (definition, credential_private_key) = (Issuer::create_credential_definition(
-    //   EXAMPLE_GENERATED_DID,
-    //   ISSUER_DID,
-    //   &serde_json::from_str(&EXAMPLE_CREDENTIAL_SCHEMA).unwrap(),
-    //   ISSUER_PUBLIC_KEY_DID,
-    //   ISSUER_PRIVATE_KEY,
-    // ));
-    // println!("{}", serde_json::to_string(&definition).unwrap());
-    // println!("{}", serde_json::to_string(&credential_private_key).unwrap());
-
-    Ok((
-      serde_json::from_str(&EXAMPLE_CREDENTIAL_DEFINITION).unwrap(),
-      serde_json::from_str(&EXAMPLE_CREDENTIAL_DEFINITION_PRIVATE_KEY).unwrap()
-    ))
- }
->>>>>>> ea2a7926
+}*/