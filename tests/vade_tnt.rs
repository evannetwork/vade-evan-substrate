--- conflicted
+++ resolved
@@ -159,8 +159,8 @@
     let (definition, credential_private_key) = create_credential_definition().unwrap();
     let master_secret = ursa::cl::prover::Prover::new_master_secret().unwrap();
     let request: CredentialRequest = create_credential_request(&mut vade, &definition, &offer, &master_secret).await?;
-    let (revocation_registry_definition, revocation_key_private):
-        (RevocationRegistryDefinition, RevocationKeyPrivate)
+    let (revocation_registry_definition, revocation_key_private, revocation_info):
+        (RevocationRegistryDefinition, RevocationKeyPrivate, RevocationIdInformation)
         = Issuer::create_revocation_registry_definition(
             EXAMPLE_GENERATED_DID,
             &definition,
@@ -170,11 +170,7 @@
         );
 
     // run test
-<<<<<<< HEAD
-    let result: Credential = issue_credential(&mut vade, &definition, &credential_private_key, &request, &revocation_key_private).await?;
-=======
-    let (result, _): (Credential, _) = issue_credential(&mut vade, &definition, &credential_private_key, &request).await?;
->>>>>>> bf75e2f5
+    let (result, _): (Credential, _) = issue_credential(&mut vade, &definition, &credential_private_key, &request, &revocation_key_private, &revocation_info).await?;
     println!("{}", serde_json::to_string(&result).unwrap());
 
     // check results
@@ -214,15 +210,9 @@
     let offer: CredentialOffer = create_credential_offer(&mut vade, &proposal).await?;
     let master_secret = ursa::cl::prover::Prover::new_master_secret().unwrap();
     let request: CredentialRequest = create_credential_request(&mut vade, &definition, &offer, &master_secret).await?;
-<<<<<<< HEAD
-    let (revocation_registry_definition, revocation_key_private):
-        (RevocationRegistryDefinition, RevocationKeyPrivate)
-=======
-    let (credential, _): (Credential, RevocationIdInformation) = issue_credential(&mut vade, &definition, &credential_private_key, &request).await?;
-
-    let (revocation_registry_definition, _, _):
+
+    let (revocation_registry_definition, revocation_key_private, revocation_info):
         (RevocationRegistryDefinition, RevocationKeyPrivate, RevocationIdInformation)
->>>>>>> bf75e2f5
         = Issuer::create_revocation_registry_definition(
             EXAMPLE_GENERATED_DID,
             &definition,
@@ -230,7 +220,7 @@
             ISSUER_PRIVATE_KEY,
             42,
         );
-    let credential: Credential = issue_credential(&mut vade, &definition, &credential_private_key, &request, &revocation_key_private).await?;
+    let (credential, _) : (Credential, _) = issue_credential(&mut vade, &definition, &credential_private_key, &request, &revocation_key_private, &revocation_info).await?;
 
     // run test
     let result: ProofPresentation = present_proof(
@@ -263,8 +253,8 @@
     let proposal: CredentialProposal = create_credential_proposal(&mut vade).await?;
     let offer: CredentialOffer = create_credential_offer(&mut vade, &proposal).await?;
     let request: CredentialRequest = create_credential_request(&mut vade, &definition, &offer, &master_secret).await?;
-    let (revocation_registry_definition, revocation_key_private):
-        (RevocationRegistryDefinition, RevocationKeyPrivate)
+    let (revocation_registry_definition, revocation_key_private, revocation_info):
+        (RevocationRegistryDefinition, RevocationKeyPrivate, RevocationIdInformation)
         = Issuer::create_revocation_registry_definition(
             EXAMPLE_GENERATED_DID,
             &definition,
@@ -272,7 +262,7 @@
             ISSUER_PRIVATE_KEY,
             42,
         );
-    let credential: Credential = issue_credential(&mut vade, &definition, &credential_private_key, &request, &revocation_key_private).await?;
+    let (credential, _): (Credential, _) = issue_credential(&mut vade, &definition, &credential_private_key, &request, &revocation_key_private, &revocation_info).await?;
     let presented_proof: ProofPresentation = present_proof(
         &mut vade,
         &proof_request,
@@ -366,26 +356,14 @@
     Ok(result)
 }
 
-<<<<<<< HEAD
 async fn issue_credential(
     vade: &mut Vade,
     definition: &CredentialDefinition,
     credential_private_key: &CredentialPrivateKey,
     request: &CredentialRequest,
     revocation_key_private: &RevocationKeyPrivate,
-) -> Result<Credential, Box<dyn std::error::Error>> {
-=======
-async fn issue_credential(vade: &mut Vade, definition: &CredentialDefinition, credential_private_key: &CredentialPrivateKey, request: &CredentialRequest) -> Result<(Credential, RevocationIdInformation), Box<dyn std::error::Error>> {
-    let (revocation_registry_definition, revocation_key_private, revocation_info):
-        (RevocationRegistryDefinition, RevocationKeyPrivate, RevocationIdInformation)
-        = Issuer::create_revocation_registry_definition(
-            EXAMPLE_GENERATED_DID,
-            &definition,
-            ISSUER_PUBLIC_KEY_DID,
-            ISSUER_PRIVATE_KEY,
-            42,
-        );
->>>>>>> bf75e2f5
+    revocation_info: &RevocationIdInformation,
+    ) -> Result<(Credential, RevocationIdInformation), Box<dyn std::error::Error>> {
     let message_str = format!(
       r###"{{
         "type": "issueCredential",
