--- conflicted
+++ resolved
@@ -31,11 +31,8 @@
 //!
 //! ```rust
 //! use vade_evan_substrate::{
-<<<<<<< HEAD
-=======
 //!     ResolverConfig,
 //!     VadeEvanSubstrate,
->>>>>>> e1b65b87
 //!     signing::{LocalSigner, Signer},
 //!     ResolverConfig,
 //!     VadeEvanSubstrate,
