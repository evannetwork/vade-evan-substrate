/*
  Copyright (c) 2018-present evan GmbH.

  Licensed under the Apache License, Version 2.0 (the "License");
  you may not use this file except in compliance with the License.
  You may obtain a copy of the License at

      http://www.apache.org/licenses/LICENSE-2.0

  Unless required by applicable law or agreed to in writing, software
  distributed under the License is distributed on an "AS IS" BASIS,
  WITHOUT WARRANTIES OR CONDITIONS OF ANY KIND, either express or implied.
  See the License for the specific language governing permissions and
  limitations under the License.
*/

//! This crate allows you to use to work with DIDs and zero knowledge proof VCs on Trust and Trace.
//! For this purpose two [`VadePlugin`] implementations are exported: [`VadeEvan`] and [`SubstrateDidResolverEvan`].
//! 
//! ## VadeEvan
//! 
//! Responsible for working with zero knowledge proof VCs on Trust and Trace.
//! 
//! Implements the following [`VadePlugin`] functions:
//! 
//! - [`vc_zkp_create_credential_schema`]
//! - [`vc_zkp_create_credential_definition`]
//! - [`vc_zkp_create_credential_proposal`]
//! - [`vc_zkp_create_credential_offer`]
//! - [`vc_zkp_request_credential`]
//! - [`vc_zkp_create_revocation_registry_definition`]
//! - [`vc_zkp_update_revocation_registry`]
//! - [`vc_zkp_issue_credential`]
//! - [`vc_zkp_revoke_credential`]
//! - [`vc_zkp_request_proof`]
//! - [`vc_zkp_present_proof`]
//! - [`vc_zkp_verify_proof`]
//!
//! ## SubstrateDidResolverEvan
//!
//! Supports creating, updating and getting DIDs and DID documents on substrate, therefore supports:
//!
//! - [`did_create`]
//! - [`did_resolve`]
//! - [`did_update`]
//!
//! [`did_create`]: https://docs.rs/vade_evan/*/vade_evan/resolver/struct.SubstrateDidResolverEvan.html#method.did_create
//! [`did_resolve`]: https://docs.rs/vade_evan/*/vade_evan/resolver/struct.SubstrateDidResolverEvan.html#method.did_resolve
//! [`did_update`]: https://docs.rs/vade_evan/*/vade_evan/resolver/struct.SubstrateDidResolverEvan.html#method.did_update
//! [`SubstrateDidResolverEvan`]: https://docs.rs/vade_evan/*/vade_evan/resolver/struct.SubstrateDidResolverEvan.html
//! [`Vade`]: https://docs.rs/vade_evan/*/vade/struct.Vade.html
//! [`VadePlugin`]: https://docs.rs/vade_evan/*/vade/trait.VadePlugin.html
//! [`VadeEvan`]: https://docs.rs/vade_evan/*/vade_evan/struct.VadeEvan.html
//! [`vc_zkp_create_credential_definition`]: https://docs.rs/vade_evan/*/vade_evan/struct.VadeEvan.html#method.vc_zkp_create_credential_definition
//! [`vc_zkp_create_credential_offer`]: https://docs.rs/vade_evan/*/vade_evan/struct.VadeEvan.html#method.vc_zkp_create_credential_offer
//! [`vc_zkp_create_credential_proposal`]: https://docs.rs/vade_evan/*/vade_evan/struct.VadeEvan.html#method.vc_zkp_create_credential_proposal
//! [`vc_zkp_create_credential_schema`]: https://docs.rs/vade_evan/*/vade_evan/struct.VadeEvan.html#method.vc_zkp_create_credential_schema
//! [`vc_zkp_create_revocation_registry_definition`]: https://docs.rs/vade_evan/*/vade_evan/struct.VadeEvan.html#method.vc_zkp_create_revocation_registry_definition
//! [`vc_zkp_issue_credential`]: https://docs.rs/vade_evan/*/vade_evan/struct.VadeEvan.html#method.vc_zkp_issue_credential
//! [`vc_zkp_present_proof`]: https://docs.rs/vade_evan/*/vade_evan/struct.VadeEvan.html#method.vc_zkp_present_proof
//! [`vc_zkp_request_credential`]: https://docs.rs/vade_evan/*/vade_evan/struct.VadeEvan.html#method.vc_zkp_request_credential
//! [`vc_zkp_request_proof`]: https://docs.rs/vade_evan/*/vade_evan/struct.VadeEvan.html#method.vc_zkp_request_proof
//! [`vc_zkp_revoke_credential`]: https://docs.rs/vade_evan/*/vade_evan/struct.VadeEvan.html#method.vc_zkp_revoke_credential
//! [`vc_zkp_update_revocation_registry`]: https://docs.rs/vade_evan/*/vade_evan/struct.VadeEvan.html#method.vc_zkp_update_revocation_registry
//! [`vc_zkp_verify_proof`]: https://docs.rs/vade_evan/*/vade_evan/struct.VadeEvan.html#method.vc_zkp_verify_proof

extern crate ursa;
extern crate secp256k1;
extern crate sha3;
extern crate hex;
#[macro_use]
pub extern crate log;

extern crate vade;
extern crate uuid;

pub mod application;
pub mod crypto;

#[macro_use]
pub mod utils;
pub mod resolver;

pub mod wasm_lib;

use async_trait::async_trait;
use std::collections::HashMap;
use serde::{Serialize, Deserialize};
use vade::{Vade, VadePlugin, VadePluginResultValue};
use ursa::cl::Witness;
use crate::{
    application::issuer::Issuer,
    application::prover::Prover,
    application::verifier::Verifier,
    application::datatypes::{
        Credential,
        CredentialDefinition,
        CredentialOffer,
        CredentialPrivateKey,
        CredentialProposal,
        CredentialRequest,
        CredentialSchema,
        CredentialSecretsBlindingFactors,
        MasterSecret,
        ProofPresentation,
        ProofRequest,
        ProofVerification,
        RevocationKeyPrivate,
        RevocationRegistryDefinition,
        SchemaProperty,
        SubProofRequest,
        RevocationIdInformation,
        RevocationState
    },
};

const EVAN_METHOD: &str = "did:evan";
const EVAN_METHOD_PREFIX: &str = "did:evan:";
const EVAN_METHOD_ZKP_PREFIX: &str = "did:evan:zkp:";

#[derive(Serialize, Deserialize)]
#[serde(rename_all = "camelCase")]
pub struct AuthenticationOptions {
  pub private_key: String,
  pub identity: String,
}

#[derive(Serialize, Deserialize)]
#[serde(rename_all = "camelCase")]
pub struct CreateCredentialDefinitionPayload {
  pub issuer_did: String,
  pub schema_did: String,
  pub issuer_public_key_did: String,
  pub issuer_proving_key: String,
}

#[derive(Serialize, Deserialize)]
#[serde(rename_all = "camelCase")]
pub struct CreateCredentialSchemaPayload {
    pub issuer: String,
    pub schema_name: String,
    pub description: String,
    pub properties: HashMap<String, SchemaProperty>,
    pub required_properties: Vec<String>,
    pub allow_additional_properties: bool,
    pub issuer_public_key_did: String,
    pub issuer_proving_key: String,
}

#[derive(Serialize, Deserialize)]
#[serde(rename_all = "camelCase")]
pub struct CreateRevocationRegistryDefinitionPayload {
  pub credential_definition: String,
  pub issuer_public_key_did: String,
  pub issuer_proving_key: String,
  pub maximum_credential_count: u32,
}

#[derive(Serialize, Deserialize)]
#[serde(rename_all = "camelCase")]
pub struct CreateRevocationRegistryDefinitionResult {
  pub private_key: RevocationKeyPrivate,
  pub revocation_info: RevocationIdInformation,
  pub revocation_registry_definition: RevocationRegistryDefinition,
}

#[derive(Serialize, Deserialize)]
#[serde(rename_all = "camelCase")]
pub struct IssueCredentialPayload {
    pub issuer: String,
    pub subject: String,
    pub credential_request: CredentialRequest,
    pub credential_revocation_definition: String,
    pub credential_private_key: CredentialPrivateKey,
    pub revocation_private_key: RevocationKeyPrivate,
    pub revocation_information: RevocationIdInformation,
}

#[derive(Serialize, Deserialize)]
#[serde(rename_all = "camelCase")]
pub struct IssueCredentialResult {
  pub credential: Credential,
  pub revocation_info: RevocationIdInformation,
  pub revocation_state: RevocationState,
}

#[derive(Serialize, Deserialize)]
#[serde(rename_all = "camelCase")]
pub struct OfferCredentialPayload {
    pub issuer: String,
    pub subject: String,
    pub schema: String,
    pub credential_definition: String,
}

#[derive(Serialize, Deserialize)]
#[serde(rename_all = "camelCase")]
pub struct PresentProofPayload {
    pub proof_request: ProofRequest,
    pub credentials: HashMap<String, Credential>,
    pub witnesses: HashMap<String, Witness>,
    pub master_secret: MasterSecret,
}

#[derive(Serialize, Deserialize)]
#[serde(rename_all = "camelCase")]
pub struct CreateCredentialProposalPayload {
    pub issuer: String,
    pub subject: String,
    pub schema: String,
}

#[derive(Serialize, Deserialize)]
#[serde(rename_all = "camelCase")]
pub struct RequestCredentialPayload {
    pub credential_offering: CredentialOffer,
    pub credential_schema: CredentialSchema,
    pub master_secret: MasterSecret,
    pub credential_values: HashMap<String, String>,
}

#[derive(Serialize, Deserialize)]
#[serde(rename_all = "camelCase")]
pub struct RequestProofPayload {
    pub verifier_did: String,
    pub prover_did: String,
    pub sub_proof_requests: Vec<SubProofRequest>,
}

#[derive(Serialize, Deserialize)]
#[serde(rename_all = "camelCase")]
pub struct RevokeCredentialPayload {
    pub issuer: String,
    pub revocation_registry_definition: String,
    pub credential_revocation_id: u32,
    pub issuer_public_key_did: String,
    pub issuer_proving_key: String,
}

#[derive(Serialize, Deserialize)]
#[serde(rename_all = "camelCase")]
pub struct ValidateProofPayload {
    pub presented_proof: ProofPresentation,
    pub proof_request: ProofRequest,
}

pub struct VadeEvan {
  vade: Vade
}

impl VadeEvan {
    /// Creates new instance of `VadeEvan`.
    pub fn new(vade: Vade) -> VadeEvan {
        match env_logger::try_init() {
            Ok(_) | Err(_) => (),
        };
        VadeEvan {
          vade
        }
    }
}

impl VadeEvan {
    /// Whitelists an identity on substrate, which is required to perform transactions.
    ///
    /// # Arguments
    ///
    /// * `data` - serialized [`AuthenticationOptions`](https://docs.rs/vade_evan/*/vade_evan/struct.AuthenticationOptions.html)
    pub async fn whitelist_identity(&mut self, data: &str) -> Result<(), Box<dyn std::error::Error>> {
        let input: AuthenticationOptions = serde_json::from_str(&data)?;
        let options = format!(r###"{{
            "privateKey": "{}",
            "identity": "{}",
            "operation": "whitelistIdentity"
        }}"###, input.private_key, input.identity);
        let identity_did = format!("{}{}", EVAN_METHOD_PREFIX, &input.identity);

        let result = self.vade.did_update(&identity_did, &options, &"".to_string()).await?;

        if result.is_empty() {
            return Err(Box::from(
                "Could not generate DID as no listeners were registered for this method"));
        }

        Ok(())
    }

    async fn generate_did(&mut self, private_key: &str, identity: &str,
    ) -> Result<String, Box<dyn std::error::Error>> {
        let options = format!(r###"{{
            "privateKey": "{}",
            "identity": "{}"
        }}"###, private_key, identity);
        let result = self.vade.did_create(EVAN_METHOD, &options, &"".to_string()).await?;
        if result.is_empty() {
            return Err(Box::from(
                "Could not generate DID as no listeners were registered for this method"));
        }

        let generated_did = format!(
            "{}{}",
            EVAN_METHOD_ZKP_PREFIX,
            &result[0].as_ref().unwrap().to_owned(),
        );

        Ok(generated_did)
    }

    async fn set_did_document(&mut self, did: &str, payload: &str, private_key: &str, identity: &str,
    ) -> Result<Option<String>, Box<dyn std::error::Error>> {
        let options = format!(r###"{{
            "privateKey": "{}",
            "identity": "{}",
            "operation": "setDidDocument"
        }}"###, &private_key, &identity);
        let result = self.vade.did_update(&did, &options, &payload).await?;

        if result.is_empty() {
            return Err(Box::from(
                "Could not set did document as no listeners were registered for this method"));
        }

        Ok(Some("".to_string()))
    }
}

#[async_trait(?Send)]
impl VadePlugin for VadeEvan {
    /// Creates a new credential definition and stores the public part on-chain. The private part (key) needs
    /// to be stored in a safe way and must not be shared. A credential definition holds cryptographic material
    /// needed to verify proofs. Every definition is bound to one credential schema.
    /// 
    /// Note that `options.identity` needs to be whitelisted for this function.
    ///
    /// # Arguments
    ///
    /// * `method` - method to create a credential definition for (e.g. "did:example")
    /// * `options` - serialized [`AuthenticationOptions`](https://docs.rs/vade_evan/*/vade_evan/struct.AuthenticationOptions.html)
    /// * `payload` - serialized [`CreateCredentialDefinitionPayload`](https://docs.rs/vade_evan/*/vade_evan/struct.CreateCredentialDefinitionPayload.html)
    ///
    /// # Returns
    /// * `Option<String>` - The created definition as a JSON object
    async fn vc_zkp_create_credential_definition(
      &mut self,
      method: &str,
      options: &str,
      payload: &str,
    ) -> Result<VadePluginResultValue<Option<String>>, Box<dyn std::error::Error>> {
        if method != EVAN_METHOD {
            return Ok(VadePluginResultValue::Ignored);
        }
        let options: AuthenticationOptions = serde_json::from_str(&options)?;
        let payload: CreateCredentialDefinitionPayload = serde_json::from_str(&payload)?;

        let results = &self.vade.did_resolve(&payload.schema_did).await?;
        if results.is_empty() {
          return Err(Box::from(format!("could not get schema \"{}\"", &payload.schema_did)));
        }
        let schema: CredentialSchema = serde_json::from_str(&results[0].as_ref().unwrap()).unwrap();

        let generated_did = self.generate_did(&options.private_key, &options.identity).await?;

        let (definition, pk) = Issuer::create_credential_definition(
            &generated_did,
            &payload.issuer_did,
            &schema,
            &payload.issuer_public_key_did,
            &payload.issuer_proving_key
        );

        let serialized = serde_json::to_string(&(&definition, &pk)).unwrap();
        let serialized_definition = serde_json::to_string(&definition).unwrap();
        self.set_did_document(&generated_did, &serialized_definition, &options.private_key, &options.identity).await?;

        Ok(VadePluginResultValue::Success(Some(serialized)))
    }

    /// Creates a new zero-knowledge proof credential schema.
    /// 
    /// Note that `options.identity` needs to be whitelisted for this function.
    ///
    /// # Arguments
    ///
    /// * `method` - method to create a credential schema for (e.g. "did:example")
    /// * `options` - serialized [`AuthenticationOptions`](https://docs.rs/vade_evan/*/vade_evan/struct.AuthenticationOptions.html)
    /// * `payload` - serialized [`CreateCredentialSchemaPayload`](https://docs.rs/vade_evan/*/vade_evan/struct.CreateCredentialSchemaPayload.html)
    ///
    /// # Returns
    /// * `Option<String>` - The created schema as a JSON object
    async fn vc_zkp_create_credential_schema(
        &mut self,
        method: &str,
        options: &str,
        payload: &str,
    ) -> Result<VadePluginResultValue<Option<String>>, Box<dyn std::error::Error>> {
        if method != EVAN_METHOD {
            return Ok(VadePluginResultValue::Ignored);
        }
        let options: AuthenticationOptions = serde_json::from_str(&options)?;
        let payload: CreateCredentialSchemaPayload = serde_json::from_str(&payload)?;

        let generated_did = self.generate_did(&options.private_key, &options.identity).await?;

        let schema = Issuer::create_credential_schema(
          &generated_did,
          &payload.issuer,
          &payload.schema_name,
          &payload.description,
          payload.properties,
          payload.required_properties,
          payload.allow_additional_properties,
          &payload.issuer_public_key_did,
          &payload.issuer_proving_key
        );

        let serialized = serde_json::to_string(&schema).unwrap();
        self.set_did_document(&generated_did, &serialized, &options.private_key, &options.identity).await?;

        Ok(VadePluginResultValue::Success(Some(serialized)))
    }

    /// Creates a new revocation registry definition and stores it on-chain. The definition consists of a public
    /// and a private part. The public part holds the cryptographic material needed to create non-revocation proofs.
    /// The private part needs to reside with the registry owner and is used to revoke credentials.
    /// 
    /// Note that `options.identity` needs to be whitelisted for this function.
    ///
    /// # Arguments
    ///
    /// * `method` - method to create a revocation registry definition for (e.g. "did:example")
    /// * `options` - serialized [`AuthenticationOptions`](https://docs.rs/vade_evan/*/vade_evan/struct.AuthenticationOptions.html)
    /// * `payload` - serialized [`CreateRevocationRegistryDefinitionPayload`](https://docs.rs/vade_evan/*/vade_evan/struct.CreateRevocationRegistryDefinitionPayload.html)
    ///
    /// # Returns
    /// * created revocation registry definition as a JSON object as serialized [`CreateRevocationRegistryDefinitionResult`](https://docs.rs/vade_evan/*/vade_evan/struct.CreateRevocationRegistryDefinitionResult.html)
    async fn vc_zkp_create_revocation_registry_definition(
        &mut self,
        method: &str,
        options: &str,
        payload: &str,
    ) -> Result<VadePluginResultValue<Option<String>>, Box<dyn std::error::Error>> {
        if method != EVAN_METHOD {
            return Ok(VadePluginResultValue::Ignored);
        }
        let options: AuthenticationOptions = serde_json::from_str(&options)?;
        let payload: CreateRevocationRegistryDefinitionPayload = serde_json::from_str(&payload)?;

        debug!("fetching credential definition with did: {}", &payload.credential_definition);
        let definition: CredentialDefinition = serde_json::from_str(
          &self.vade.did_resolve(&payload.credential_definition).await?[0].as_ref().unwrap(),
        ).unwrap();

        let generated_did = self.generate_did(&options.private_key, &options.identity).await?;

        let (definition, private_key, revocation_info) = Issuer::create_revocation_registry_definition(
          &generated_did,
          &definition,
          &payload.issuer_public_key_did,
          &payload.issuer_proving_key,
          payload.maximum_credential_count
        );

        let serialized_def = serde_json::to_string(&definition).unwrap();

        self.set_did_document(&generated_did, &serialized_def, &options.private_key, &options.identity).await?;

        let serialized_result = serde_json::to_string(
          &CreateRevocationRegistryDefinitionResult {
            private_key,
            revocation_info,
            revocation_registry_definition: definition
          }
        ).unwrap();

        Ok(VadePluginResultValue::Success(Some(serialized_result)))
    }

    /// Issues a new credential. This requires an issued schema, credential definition, an active revocation
    /// registry and a credential request message.
    ///
    /// # Arguments
    ///
    /// * `method` - method to issue a credential for (e.g. "did:example")
    /// * `_options` - no authenticated request required, so can be left empty
    /// * `payload` - serialized [`IssueCredentialPayload`](https://docs.rs/vade_evan/*/vade_evan/struct.IssueCredentialPayload.html)
    ///
    /// # Returns
    /// * serialized [`IssueCredentialResult`](https://docs.rs/vade_evan/*/vade_evan/struct.IssueCredentialResult.html) consisting of the credential, this credential's initial revocation state and
    /// the updated revocation info, only interesting for the issuer (needs to be stored privately)
    async fn vc_zkp_issue_credential(
        &mut self,
        method: &str,
        _options: &str,
        payload: &str,
    ) -> Result<VadePluginResultValue<Option<String>>, Box<dyn std::error::Error>> {
        if method != EVAN_METHOD {
            return Ok(VadePluginResultValue::Ignored);
        }
        let payload: IssueCredentialPayload = serde_json::from_str(&payload)?;

        debug!(
          "fetching credential definition with did: {}",
          &payload.credential_request.credential_definition,
        );
        let definition: CredentialDefinition = serde_json::from_str(
           &self.vade.did_resolve(&payload.credential_request.credential_definition).await?[0].as_ref().unwrap()
        ).unwrap();

        debug!("fetching schema with did: {}", &definition.schema);
        let schema: CredentialSchema = serde_json::from_str(
           &self.vade.did_resolve(&definition.schema).await?[0].as_ref().unwrap()
        ).unwrap();

        debug!(
          "fetching revocation definition with did: {}",
          &payload.credential_revocation_definition,
        );
        let mut revocation_definition: RevocationRegistryDefinition = serde_json::from_str(
           &self.vade.did_resolve(&payload.credential_revocation_definition).await?[0].as_ref().unwrap()
        ).unwrap();

        let (credential, revocation_state, revocation_info) = Issuer::issue_credential(
            &payload.issuer,
            &payload.subject,
            payload.credential_request,
            definition,
            payload.credential_private_key,
            schema,
            &mut revocation_definition,
            payload.revocation_private_key,
            &payload.revocation_information
        ).unwrap();

        Ok(
            VadePluginResultValue::Success(
                Some(
                    serde_json::to_string(
                        &IssueCredentialResult {
                            credential,
                            revocation_state,
                            revocation_info
                        }
                    ).unwrap()
                )
            )
        )
    }

    /// Creates a `CredentialOffer` message. A `CredentialOffer` is sent by an issuer and is the response
    /// to a `CredentialProposal`. The `CredentialOffer` specifies which schema and definition the issuer
    /// is capable and willing to use for credential issuance.
    ///
    /// # Arguments
    ///
    /// * `method` - method to create a credential offer for (e.g. "did:example")
    /// * `_options` - no authenticated request required, so can be left empty
    /// * `payload` - serialized [`OfferCredentialPayload`](https://docs.rs/vade_evan/*/vade_evan/struct.OfferCredentialPayload.html)
    ///
    /// # Returns
    /// * `Option<String>` - The offer as a JSON object
    async fn vc_zkp_create_credential_offer(
        &mut self,
        method: &str,
        _options: &str,
        payload: &str,
    ) -> Result<VadePluginResultValue<Option<String>>, Box<dyn std::error::Error>> {
        if method != EVAN_METHOD {
            return Ok(VadePluginResultValue::Ignored);
        }
        let payload: OfferCredentialPayload = serde_json::from_str(&payload)?;
        let result: CredentialOffer = Issuer::offer_credential(
            &payload.issuer,
            &payload.subject,
            &payload.schema,
            &payload.credential_definition,
        );
        Ok(VadePluginResultValue::Success(Some(serde_json::to_string(&result).unwrap())))
    }

    /// Presents a proof for one or more credentials. A proof presentation is the response to a
    /// proof request. The proof needs to incorporate all required fields from all required schemas
    /// requested in the proof request.
    ///
    /// # Arguments
    ///
    /// * `method` - method to presents a proof for (e.g. "did:example")
    /// * `_options` - no authenticated request required, so can be left empty
    /// * `payload` - serialized [`PresentProofPayload`](https://docs.rs/vade_evan/*/vade_evan/struct.PresentProofPayload.html)
    ///
    /// # Returns
    /// * `Option<String>` - The offer as a JSON object
    async fn vc_zkp_present_proof(
        &mut self,
        method: &str,
        _options: &str,
        payload: &str,
    ) -> Result<VadePluginResultValue<Option<String>>, Box<dyn std::error::Error>> {
        if method != EVAN_METHOD {
            return Ok(VadePluginResultValue::Ignored);
        }
        let payload: PresentProofPayload = serde_json::from_str(&payload)?;

        // Resolve all necessary credential definitions, schemas and registries
        let mut definitions: HashMap<String, CredentialDefinition> = HashMap::new();
        let mut schemas: HashMap<String, CredentialSchema> = HashMap::new();
        let mut revocation_definitions: HashMap<String, RevocationRegistryDefinition> = HashMap::new();
        for req in &payload.proof_request.sub_proof_requests {
          let schema_did = &req.schema;
          debug!("fetching schema with did: {}", &schema_did);
          schemas.insert(schema_did.clone(), serde_json::from_str(
             &self.vade.did_resolve(&schema_did).await?[0].as_ref().unwrap(),
          ).unwrap());

          let definition_did = payload.credentials.get(schema_did).unwrap().signature.credential_definition.clone();
          debug!("fetching credential definition with did: {}", &definition_did);
          definitions.insert(schema_did.clone(), serde_json::from_str(
             &self.vade.did_resolve(&definition_did).await?[0].as_ref().unwrap(),
          ).unwrap());

          // Resolve revocation definition
          let rev_definition_did = payload.credentials.get(schema_did).unwrap().signature.revocation_registry_definition.clone();
          debug!("fetching revocation definition with did: {}", &rev_definition_did);
          revocation_definitions.insert(schema_did.clone(), serde_json::from_str(
             &self.vade.did_resolve(&rev_definition_did).await?[0].as_ref().unwrap(),
          ).unwrap());
        }

        let result: ProofPresentation = Prover::present_proof(
            payload.proof_request,
            payload.credentials,
            definitions,
            schemas,
            revocation_definitions,
            payload.witnesses,
            &payload.master_secret,
        );

        Ok(VadePluginResultValue::Success(Some(serde_json::to_string(&result).unwrap())))
    }

    /// Creates a new zero-knowledge proof credential proposal. This message is the first in the
    /// credential issuance flow and is sent by the potential credential holder to the credential issuer.
    ///
    /// # Arguments
    ///
    /// * `method` - method to create a credential proposal for (e.g. "did:example")
    /// * `_options` - no authenticated request required, so can be left empty
    /// * `payload` - serialized [`CreateCredentialProposalPayload`](https://docs.rs/vade_evan/*/vade_evan/struct.CreateCredentialProposalPayload.html)
    ///
    /// # Returns
    /// * `Option<String>` - The proposal as a JSON object
    async fn vc_zkp_create_credential_proposal(
        &mut self,
        method: &str,
        _options: &str,
        payload: &str,
    ) -> Result<VadePluginResultValue<Option<String>>, Box<dyn std::error::Error>> {
        if method != EVAN_METHOD {
            return Ok(VadePluginResultValue::Ignored);
        }
        let payload: CreateCredentialProposalPayload = serde_json::from_str(&payload)?;
        let result: CredentialProposal = Prover::propose_credential(
            &payload.issuer,
            &payload.subject,
            &payload.schema,
        );

        Ok(VadePluginResultValue::Success(Some(serde_json::to_string(&result).unwrap())))
    }

    /// Requests a credential. This message is the response to a credential offering and is sent by the potential
    /// credential holder. It incorporates the target schema, credential definition offered by the issuer, and
    /// the encoded values the holder wants to get signed. The credential is not stored on-chain and needs to be
    /// kept private.
    ///
    /// # Arguments
    ///
    /// * `method` - method to request a credential for (e.g. "did:example")
    /// * `_options` - no authenticated request required, so can be left empty
    /// * `payload` - serialized [`RequestCredentialPayload`](https://docs.rs/vade_evan/*/vade_evan/struct.RequestCredentialPayload.html)
    ///
    /// # Returns
    /// * `Option<String>` - A JSON object consisting of the `CredentialRequest` and `CredentialSecretsBlindingFactors` (to be stored at the proofer's site in a private manner)
    async fn vc_zkp_request_credential(
        &mut self,
        method: &str,
        _options: &str,
        payload: &str,
    ) -> Result<VadePluginResultValue<Option<String>>, Box<dyn std::error::Error>> {
        if method != EVAN_METHOD {
            return Ok(VadePluginResultValue::Ignored);
        }
        let payload: RequestCredentialPayload = serde_json::from_str(&payload)?;

        debug!(
          "fetching credential definition with did: {}",
          &payload.credential_offering.credential_definition,
        );
        let definition: CredentialDefinition = serde_json::from_str(
          &self.vade.did_resolve(&payload.credential_offering.credential_definition).await?[0].as_ref().unwrap()
        ).unwrap();

<<<<<<< HEAD
        let result: (CredentialRequest, CredentialSecretsBlindingFactors) = Prover::request_credential(
            payload.credential_offering,
            definition,
            payload.master_secret,
            payload.credential_values,
        );

        Ok(VadePluginResultValue::Success(Some(serde_json::to_string(&result).unwrap())))
=======
        match Prover::request_credential(
            input.credential_offering,
            definition,
            input.credential_schema,
            input.master_secret,
            input.credential_values,
        ) {
          Ok(result) => return Ok(Some(serde_json::to_string(&result).unwrap())),
          Err(err) => return Err(err)
        };
>>>>>>> 83d43da1
    }

    /// Requests a zero-knowledge proof for one or more credentials issued under one or more specific schemas and
    /// is sent by a verifier to a prover.
    /// The proof request consists of the fields the verifier wants to be revealed per schema.
    ///
    /// # Arguments
    ///
    /// * `method` - method to request a proof for (e.g. "did:example")
    /// * `_options` - no authenticated request required, so can be left empty
    /// * `payload` - serialized [`RequestProofPayload`](https://docs.rs/vade_evan/*/vade_evan/struct.RequestProofPayload.html)
    ///
    /// # Returns
    /// * `Option<String>` - A `ProofRequest` as JSON
    async fn vc_zkp_request_proof(
        &mut self,
        method: &str,
        _options: &str,
        payload: &str,
    ) -> Result<VadePluginResultValue<Option<String>>, Box<dyn std::error::Error>> {
        if method != EVAN_METHOD {
            return Ok(VadePluginResultValue::Ignored);
        }
        let payload: RequestProofPayload = serde_json::from_str(&payload)?;
        let result: ProofRequest = Verifier::request_proof(
            &payload.verifier_did,
            &payload.prover_did,
            payload.sub_proof_requests,
        );

        Ok(VadePluginResultValue::Success(Some(serde_json::to_string(&result).unwrap())))
    }

    /// Revokes a credential. After revocation the published revocation registry needs to be updated with information
    /// returned by this function. To revoke a credential, tbe revoker must be in posession of the private key associated
    /// with the credential's revocation registry. After revocation, the published revocation registry must be updated.
    /// Only then is the credential truly revoked.
    /// 
    /// Note that `options.identity` needs to be whitelisted for this function.
    ///
    /// # Arguments
    ///
    /// * `method` - method to revoke a credential for (e.g. "did:example")
    /// * `options` - serialized [`AuthenticationOptions`](https://docs.rs/vade_evan/*/vade_evan/struct.AuthenticationOptions.html)
    /// * `payload` - serialized [`RevokeCredentialPayload`](https://docs.rs/vade_evan/*/vade_evan/struct.RevokeCredentialPayload.html)
    ///
    /// # Returns
    /// * `Option<String>` - The updated revocation registry definition as a JSON object. Contains information
    /// needed to update the respective revocation registry.
    async fn vc_zkp_revoke_credential(
        &mut self,
        method: &str,
        options: &str,
        payload: &str,
    ) -> Result<VadePluginResultValue<Option<String>>, Box<dyn std::error::Error>> {
        if method != EVAN_METHOD {
            return Ok(VadePluginResultValue::Ignored);
        }
        let options: AuthenticationOptions = serde_json::from_str(&options)?;
        let payload: RevokeCredentialPayload = serde_json::from_str(&payload)?;

        debug!(
          "fetching revocation definition with did: {}",
          &payload.revocation_registry_definition,
        );
        let rev_def: RevocationRegistryDefinition = serde_json::from_str(
          &self.vade.did_resolve(&payload.revocation_registry_definition).await?[0].as_ref().unwrap()
        ).unwrap();

        let updated_registry = Issuer::revoke_credential(
          &payload.issuer,
          &rev_def,
          payload.credential_revocation_id,
          &payload.issuer_public_key_did,
          &payload.issuer_proving_key
        );

        let serialized = serde_json::to_string(&updated_registry).unwrap();

        self.set_did_document(&rev_def.id, &serialized, &options.private_key, &options.identity).await?;

        Ok(VadePluginResultValue::Success(Some(serialized)))
    }

    /// Verifies a one or multiple proofs sent in a proof presentation.
    ///
    /// # Arguments
    ///
    /// * `method` - method to verify a proof for (e.g. "did:example")
    /// * `_options` - no authenticated request required, so can be left empty
    /// * `payload` - serialized [`ValidateProofPayload`](https://docs.rs/vade_evan/*/vade_evan/struct.ValidateProofPayload.html)
    ///
    /// # Returns
    /// * `Option<String>` - A JSON object representing a `ProofVerification` type, specifying whether verification was successful
    async fn vc_zkp_verify_proof(
        &mut self,
        method: &str,
        _options: &str,
        payload: &str,
    ) -> Result<VadePluginResultValue<Option<String>>, Box<dyn std::error::Error>> {
        if method != EVAN_METHOD {
            return Ok(VadePluginResultValue::Ignored);
        }
        let payload: ValidateProofPayload = serde_json::from_str(&payload)?;

        // Resolve all necessary credential definitions, schemas and registries
        let mut definitions: HashMap<String, CredentialDefinition> = HashMap::new();
        let mut rev_definitions: HashMap<String, Option<RevocationRegistryDefinition>> = HashMap::new();
        let mut schemas: HashMap<String, CredentialSchema> = HashMap::new();
        for req in &payload.proof_request.sub_proof_requests {
          let schema_did = &req.schema;
          debug!("fetching schema with did: {}", &schema_did);
          schemas.insert(schema_did.clone(), serde_json::from_str(
              &self.vade.did_resolve(&schema_did).await?[0].as_ref().unwrap()
          ).unwrap());
        }

        for credential in &payload.presented_proof.verifiable_credential {
          let definition_did = &credential.proof.credential_definition.clone();
          debug!("fetching credential definition with did: {}", &definition_did);
          definitions.insert(credential.credential_schema.id.clone(), serde_json::from_str(
              &self.vade.did_resolve(&definition_did).await?[0].as_ref().unwrap()
          ).unwrap());

          let rev_definition_did = &credential.proof.revocation_registry_definition.clone();
          debug!(
              "fetching revocation definition with did: {}",
              &rev_definition_did
          );
          rev_definitions.insert(credential.credential_schema.id.clone(), Some(serde_json::from_str(
            &self.vade.did_resolve(&rev_definition_did).await?[0].as_ref().unwrap()
          ).unwrap()));
        }

        let result: ProofVerification = Verifier::verify_proof(
            payload.presented_proof,
            payload.proof_request,
            definitions,
            schemas,
            rev_definitions
        );

        Ok(VadePluginResultValue::Success(Some(serde_json::to_string(&result).unwrap())))
    }
}<|MERGE_RESOLUTION|>--- conflicted
+++ resolved
@@ -700,27 +700,15 @@
           &self.vade.did_resolve(&payload.credential_offering.credential_definition).await?[0].as_ref().unwrap()
         ).unwrap();
 
-<<<<<<< HEAD
-        let result: (CredentialRequest, CredentialSecretsBlindingFactors) = Prover::request_credential(
+        let result = Prover::request_credential(
             payload.credential_offering,
             definition,
+            payload.credential_schema,
             payload.master_secret,
             payload.credential_values,
-        );
+        )?;
 
         Ok(VadePluginResultValue::Success(Some(serde_json::to_string(&result).unwrap())))
-=======
-        match Prover::request_credential(
-            input.credential_offering,
-            definition,
-            input.credential_schema,
-            input.master_secret,
-            input.credential_values,
-        ) {
-          Ok(result) => return Ok(Some(serde_json::to_string(&result).unwrap())),
-          Err(err) => return Err(err)
-        };
->>>>>>> 83d43da1
     }
 
     /// Requests a zero-knowledge proof for one or more credentials issued under one or more specific schemas and
