extern crate ursa;
extern crate secp256k1;
extern crate sha3;
extern crate hex;
#[macro_use]
<<<<<<< HEAD
pub extern crate log;


pub mod application;
pub mod crypto;

#[macro_use]
pub mod utils;


use utils::substrate;

use utils::extrinsic::xt_primitives::{
    UncheckedExtrinsicV4
};
use utils::extrinsic::rpc_messages::XtStatus;
use wasm_bindgen::prelude::*;
use parity_scale_codec::Decode;
use futures::channel::mpsc::{
    Receiver,
    Sender,
    channel
};
use reqwest;


use futures::future;
// When the `wee_alloc` feature is enabled, use `wee_alloc` as the global
// allocator.
#[cfg(feature = "wee_alloc")]
#[global_allocator]
static ALLOC: wee_alloc::WeeAlloc = wee_alloc::WeeAlloc::INIT;

#[wasm_bindgen]
extern {
    fn alert(s: &str);
}

// A macro to provide `println!(..)`-style syntax for `console.log` logging.
macro_rules! log {
    ( $( $t:tt )* ) => {
        web_sys::console::log_1(&format!( $( $t )* ).into());
    }
}

#[derive(Decode)]
struct ApprovedIdentity {
    account: Vec<u8>,
    identity: Vec<u8>,
}

#[derive(Decode)]
struct Created {
    hash: sp_core::H256,
    owner: Vec<u8>,
}

#[wasm_bindgen]
pub async fn send_extrinsic(url:String, nonce: u32)->String{
    //let sudo_key = substrate::get_storage_value("Sudo", "Key").await.unwrap();
    //let nonce = substrate::get_storage_value("DidModule", "Get_nonce").await.unwrap();
    log!("URL");
    let metadata = substrate::get_metadata(url.as_str()).await.unwrap();
    log!("Got Metadata for extrinsic");
    let signature = hex::decode("3b83194f7efa3b4a7d59ebe0a38b4d76813157108d8183c2fcbb8a8ce1a6f3d33feac89855dd5a15a397d92917d88572a1f054c6b7105d80f09e8a525b4e6bae1c").unwrap();
    let signed_message = hex::decode("4a5c5d454721bbbb25540c3317521e71c373ae36458f960d2ad46ef088110e95").unwrap();
    let identity = hex::decode("9670f7974e7021e4940c56d47f6b31fdfdd37de8").unwrap();
    let xt: UncheckedExtrinsicV4<_> =
    compose_extrinsic!(metadata.clone(), "DidModule", "whitelist_identity", signature, signed_message, identity, nonce);
    log!("composed extrinsic");
    substrate::send_extrinsic(url.as_str(), xt.hex_encode(), XtStatus::Finalized ).await.unwrap();
    
    let sudo_key = substrate::get_storage_value(url.as_str(), "Sudo", "Key").await.unwrap();
    sudo_key
}

#[wasm_bindgen]
pub async fn watch_event(url:String)->String{
    let metadata = substrate::get_metadata(url.as_str()).await.unwrap();
    log!("Got Metadata for event");
    let (sender, receiver2) = channel::<String>(100);
    substrate::subscribe_events(url.as_str(), sender).await;
    let args: ApprovedIdentity = substrate::wait_for_event(metadata, "DidModule", "ApprovedIdentity", None, receiver2).await
        .unwrap()
        .unwrap();
    log!("Got Event: {:?}", args.identity);
    return "done".to_string();
}

#[wasm_bindgen]
pub async fn create_did(url: String, nonce: u32) -> String {
    let metadata = substrate::get_metadata(url.as_str()).await.unwrap();
    let signature = hex::decode("3b83194f7efa3b4a7d59ebe0a38b4d76813157108d8183c2fcbb8a8ce1a6f3d33feac89855dd5a15a397d92917d88572a1f054c6b7105d80f09e8a525b4e6bae1c").unwrap();
    let signed_message = hex::decode("4a5c5d454721bbbb25540c3317521e71c373ae36458f960d2ad46ef088110e95").unwrap();
    let identity = hex::decode("9670f7974e7021e4940c56d47f6b31fdfdd37de8").unwrap();

    let (sender, receiver2) = channel::<String>(100);
    substrate::subscribe_events(url.as_str(), sender).await;

    let xt: UncheckedExtrinsicV4<_> =
    compose_extrinsic!(metadata.clone(), "DidModule", "create_did", signature, signed_message, identity, nonce);
    let extrinsic = substrate::send_extrinsic(url.as_str(), xt.hex_encode(), XtStatus::Ready );
    let event_wait = substrate::wait_for_event::<Created>(metadata, "DidModule", "Created", None, receiver2);
    let combined_future = future::join(extrinsic, event_wait);
    let results = combined_future.await;
    log!("Sent Extrinsic");
    let args: Created = results.1
        .unwrap()
        .unwrap();
    
    log!("Got Event {:?}", args.hash);
    return hex::encode(args.hash);
}


#[wasm_bindgen]
pub async fn get_did(url: String, did: String) -> Result<String, JsValue> {

    let mut bytes_did_arr = [0; 32];
    bytes_did_arr.copy_from_slice(&hex::decode(did.trim_start_matches("0x")).unwrap()[0..32]);
    let bytes_did = sp_core::H256::from(bytes_did_arr);
    let metadata = substrate::get_metadata(url.as_str()).await.unwrap();
    let owner = substrate::get_storage_map::<sp_core::H256, Vec<u8>>(url.as_str(), metadata.clone(), "DidModule", "Dids", bytes_did.clone()).await.unwrap();
    log!("owner: {:?}", owner.unwrap());
    //if owner.chars().count() > 0 {
        let detail_count = substrate::get_storage_map::<sp_core::H256, u32>(url.as_str(), metadata.clone(), "DidModule", "DidsDetailsCount", bytes_did.clone()).await.unwrap(); 
        log!("detail_count: {:?}", detail_count.unwrap());
    //}
    //if detail_count.unwrap() > 0 {
        let detail_hash = substrate::get_storage_map::<(sp_core::H256, u32), Vec<u8>>(url.as_str(), metadata.clone(), "DidModule", "DidsDetails", (bytes_did.clone(), 0)).await.unwrap(); 
        let body = reqwest::get(&format!("https://ipfs.infura.io/ipfs/{}", std::str::from_utf8(&detail_hash.unwrap()).unwrap()).to_string())
            .await?
            .text()
            .await?;
    //}
    
    /*let metadata = substrate::get_metadata(url.as_str()).await.unwrap();
    let signature = hex::decode("3b83194f7efa3b4a7d59ebe0a38b4d76813157108d8183c2fcbb8a8ce1a6f3d33feac89855dd5a15a397d92917d88572a1f054c6b7105d80f09e8a525b4e6bae1c").unwrap();
    let signed_message = hex::decode("4a5c5d454721bbbb25540c3317521e71c373ae36458f960d2ad46ef088110e95").unwrap();
    let identity = hex::decode("9670f7974e7021e4940c56d47f6b31fdfdd37de8").unwrap();

    let (sender, receiver2) = channel::<String>(100);
    substrate::subscribe_events(url.as_str(), sender).await;

    let xt: UncheckedExtrinsicV4<_> =
    compose_extrinsic!(metadata.clone(), "DidModule", "create_did", signature, signed_message, identity, nonce);
    let extrinsic = substrate::send_extrinsic(url.as_str(), xt.hex_encode(), XtStatus::Ready );
    let event_wait = substrate::wait_for_event::<Created>(metadata, "DidModule", "Created", None, receiver2);
    let combined_future = future::join(extrinsic, event_wait);
    let results = combined_future.await;
    log!("Sent Extrinsic");
    let args: Created = results.1
        .unwrap()
        .unwrap();
    
    log!("Got Event {:?}", args.hash);*/
    Ok("Huhu".to_string())
}


#[wasm_bindgen]
pub async fn add_payload_to_did(url: String, payload: String, did: String) -> Result<String, JsValue> {
    let metadata = substrate::get_metadata(url.as_str()).await.unwrap();
    let mut bytes_did_arr = [0; 32];
    bytes_did_arr.copy_from_slice(&hex::decode(did.trim_start_matches("0x")).unwrap()[0..32]);
    let bytes_did = sp_core::H256::from(bytes_did_arr);
    let signature = hex::decode("3b83194f7efa3b4a7d59ebe0a38b4d76813157108d8183c2fcbb8a8ce1a6f3d33feac89855dd5a15a397d92917d88572a1f054c6b7105d80f09e8a525b4e6bae1c").unwrap();
    let signed_message = hex::decode("4a5c5d454721bbbb25540c3317521e71c373ae36458f960d2ad46ef088110e95").unwrap();
    let identity = hex::decode("9670f7974e7021e4940c56d47f6b31fdfdd37de8").unwrap();
    let payload_hex = hex::decode(hex::encode(payload)).unwrap();

    let (sender, receiver2) = channel::<String>(100);
    substrate::subscribe_events(url.as_str(), sender).await;

    let xt: UncheckedExtrinsicV4<_> =
    compose_extrinsic!(metadata.clone(), "DidModule", "add_did_detail", bytes_did.clone(), payload_hex, signature, signed_message, identity);
    substrate::send_extrinsic(url.as_str(), xt.hex_encode(), XtStatus::Finalized ).await;
    Ok("Huhu".to_string())
=======
extern crate log;
extern crate vade;
extern crate uuid;

pub mod application;
pub mod crypto;
pub mod utils;
pub mod resolver;

use async_trait::async_trait;
use std::collections::HashMap;
use serde::{Serialize, Deserialize};
use vade::{
    Vade,
    traits::MessageConsumer,
};
use crate::{
    application::issuer::Issuer,
    application::prover::Prover,
    application::verifier::Verifier,
    application::datatypes::{
        Credential,
        CredentialDefinition,
        CredentialOffer,
        CredentialPrivateKey,
        CredentialProposal,
        CredentialRequest,
        CredentialSchema,
        CredentialSecretsBlindingFactors,
        MasterSecret,
        ProofPresentation,
        ProofRequest,
        ProofVerification,
        RevocationKeyPrivate,
        RevocationRegistryDefinition,
        SchemaProperty,
        SubProofRequest,
    },
};
use simple_error::SimpleError;

#[derive(Serialize, Deserialize)]
#[serde(rename_all = "camelCase")]
struct CreateCredentialSchemaArguments {
    pub issuer: String,
    pub schema_name: String,
    pub description: String,
    pub properties: HashMap<String, SchemaProperty>,
    pub required_properties: Vec<String>,
    pub allow_additional_properties: bool,
    pub issuer_public_key_did: String,
    pub issuer_proving_key: String,
}

#[derive(Serialize, Deserialize)]
#[serde(rename_all = "camelCase")]
struct IssueCredentialArguments {
    pub issuer: String,
    pub subject: String,
    pub credential_request: CredentialRequest,
    pub credential_revocation_definition: String,
    pub credential_private_key: CredentialPrivateKey,
    pub revocation_private_key: RevocationKeyPrivate,
}

#[derive(Serialize, Deserialize)]
#[serde(rename_all = "camelCase")]
struct OfferCredentialArguments {
    pub issuer: String,
    pub subject: String,
    pub schema: String,
    pub credential_definition: String,
}

#[derive(Serialize, Deserialize)]
#[serde(rename_all = "camelCase")]
struct PresentProofArguments {
    pub proof_request: ProofRequest,
    pub credentials: HashMap<String, Credential>
}

#[derive(Serialize, Deserialize)]
#[serde(rename_all = "camelCase")]
struct CreateCredentialProposalArguments {
    pub issuer: String,
    pub subject: String,
    pub schema: String,
}

#[derive(Serialize, Deserialize)]
#[serde(rename_all = "camelCase")]
struct RequestCredentialArguments {
    pub credential_offering: CredentialOffer,
    pub master_secret: MasterSecret,
    pub credential_values: HashMap<String, String>,
}

#[derive(Serialize, Deserialize)]
#[serde(rename_all = "camelCase")]
struct RequestProofArguments {
    pub verifier_did: String,
    pub prover_did: String,
    pub sub_proof_requests: Vec<SubProofRequest>,
}

#[derive(Serialize, Deserialize)]
#[serde(rename_all = "camelCase")]
struct ValidateProofArguments {
    pub presented_proof: ProofPresentation,
    pub proof_request: ProofRequest
}

#[derive(Serialize, Deserialize)]
#[serde(rename_all = "camelCase")]
struct CreateCredentialDefinitionArguments {
  pub issuer_did: String,
  pub schema_did: String,
  pub issuer_public_key_did: String,
  pub issuer_proving_key: String
}

#[derive(Serialize, Deserialize)]
#[serde(rename_all = "camelCase")]
struct CreateRevocationRegistryDefinitionArguments {
  pub credential_definition: String,
  pub issuer_did: String,
  pub issuer_public_key_did: String,
  pub issuer_proving_key: String,
  pub maximum_credential_count: u32
}

#[derive(Serialize, Deserialize)]
#[serde(rename_all = "camelCase")]
struct RevokeCredentialArguments {
  issuer: String,
  revocation_registry_definition_id: String,
  credential_revocation_id: u32,
  issuer_public_key_did: String,
  issuer_proving_key: String
}

pub struct VadeTnt {
  vade: Vade
}

impl VadeTnt {
    /// Creates new instance of `VadeTnt`.
    pub fn new(vade: Vade) -> VadeTnt {
        match env_logger::try_init() {
            Ok(_) | Err(_) => (),
        };
        VadeTnt {
          vade
        }
    }
}

#[async_trait(?Send)]
impl MessageConsumer for VadeTnt {
    /// Reacts to `Vade` messages.
    ///
    /// # Arguments
    ///
    /// * `message_data` - arbitrary data for plugin, e.g. a JSON
    async fn handle_message(
        &mut self,
        message_type: &str,
        message_data: &str,
    ) -> Result<Option<String>, Box<dyn std::error::Error>> {
        match message_type {
            "createCredentialDefinition" => self.create_credential_definition(message_data).await,
            "createCredentialOffer" => self.create_credential_offer(message_data).await,
            "createCredentialProposal" => self.create_credential_proposal(message_data).await,
            "createCredentialSchema" => self.create_credential_schema(message_data).await,
            "createRevocationRegistryDefinition" => self.create_revocation_registry_definition(message_data).await,
            "issueCredential" => self.issue_credential(message_data).await,
            "presentProof" => self.present_proof(message_data).await,
            "requestCredential" => self.request_credential(message_data).await,
            "requestProof" => self.request_proof(message_data).await,
            "revokeCredential" => self.revoke_credential(message_data).await,
            "verifyProof" => self.verify_proof(message_data).await,
            _ => Err(Box::from(format!("message type '{}' not implemented", message_type)))
        }
    }
}

impl VadeTnt {
    async fn create_credential_definition(&mut self, data: &str) -> Result<Option<String>, Box<dyn std::error::Error>> {
      let input: CreateCredentialDefinitionArguments = serde_json::from_str(&data)?;

      let schema: CredentialSchema = serde_json::from_str(
        &self.vade.get_did_document(
          &input.schema_did
        ).await?
      ).unwrap();

      let generated_did = self.generate_did().await?;

      let definition = Issuer::create_credential_definition(
        &generated_did,
        &input.issuer_did,
        &schema,
        &input.issuer_public_key_did,
        &input.issuer_proving_key
      );

      let serialized = serde_json::to_string(&definition).unwrap();

      self.vade.set_did_document(&generated_did, &serialized).await?;

      Ok(Some(serialized))
    }

    async fn create_credential_schema(&mut self, data: &str) -> Result<Option<String>, Box<dyn std::error::Error>> {
      let input: CreateCredentialSchemaArguments = serde_json::from_str(&data)?;

      let generated_did = self.generate_did().await?;

      let schema = Issuer::create_credential_schema(
        &generated_did,
        &input.issuer,
        &input.schema_name,
        &input.description,
        input.properties,
        input.required_properties,
        input.allow_additional_properties,
        &input.issuer_public_key_did,
        &input.issuer_proving_key
      );

      let serialized = serde_json::to_string(&schema).unwrap();

      self.vade.set_did_document(&generated_did, &serialized).await?;

      Ok(Some(serialized))
    }

    async fn create_revocation_registry_definition(&mut self, data: &str) -> Result<Option<String>, Box<dyn std::error::Error>> {
      let input: CreateRevocationRegistryDefinitionArguments = serde_json::from_str(&data)?;

      // Resolve credential definition
      let definition: CredentialDefinition = serde_json::from_str(
        &self.vade.get_did_document(
          &input.credential_definition
        ).await?
      ).unwrap();

      let generated_did = self.generate_did().await?;

      let (definition, private_key) = Issuer::create_revocation_registry_definition(
        &generated_did,
        &definition,
        &input.issuer_public_key_did,
        &input.issuer_proving_key,
        input.maximum_credential_count
      );

      let serialised_key = serde_json::to_string(&private_key).unwrap();
      let serialised_def = serde_json::to_string(&definition).unwrap();

      self.vade.set_did_document(&generated_did, &serialised_def).await?;

      Ok(Some(serialised_key))
    }


    async fn issue_credential(&self, data: &str) -> Result<Option<String>, Box<dyn std::error::Error>> {
        let input: IssueCredentialArguments = serde_json::from_str(&data)?;

        // Resolve credential definition
        let definition: CredentialDefinition = serde_json::from_str(
          &self.vade.get_did_document(
            &input.credential_request.credential_definition
          ).await?
        ).unwrap();

        // Resolve schema
        let schema: CredentialSchema = serde_json::from_str(
          &self.vade.get_did_document(
            &definition.schema
          ).await?
        ).unwrap();

        // Resolve revocation definition
        let mut revocation_definition: RevocationRegistryDefinition = serde_json::from_str(
          &self.vade.get_did_document(
            &input.credential_revocation_definition
          ).await?
        ).unwrap();

        let result: Credential = Issuer::issue_credential(
            &input.issuer,
            &input.subject,
            input.credential_request,
            definition,
            input.credential_private_key,
            schema,
            &mut revocation_definition,
            input.revocation_private_key,
        );

        Ok(Some(serde_json::to_string(&result).unwrap()))
    }

    async fn create_credential_offer(&self, data: &str) -> Result<Option<String>, Box<dyn std::error::Error>> {
        let input: OfferCredentialArguments = serde_json::from_str(&data)?;
        let result: CredentialOffer = Issuer::offer_credential(
            &input.issuer,
            &input.subject,
            &input.schema,
            &input.credential_definition,
        );

        Ok(Some(serde_json::to_string(&result).unwrap()))
    }

    async fn present_proof(&self, data: &str) -> Result<Option<String>, Box<dyn std::error::Error>> {
        let input: PresentProofArguments = serde_json::from_str(&data)?;

        // Resolve all necessary credential definitions, schemas and registries
        let mut definitions: HashMap<String, CredentialDefinition> = HashMap::new();
        let mut schemas: HashMap<String, CredentialSchema> = HashMap::new();
        let mut revocation_definitions: HashMap<String, RevocationRegistryDefinition> = HashMap::new();
        for req in &input.proof_request.sub_proof_requests {
          // Resolve schema
          let schema_did = &req.schema;
          schemas.insert(schema_did.clone(), serde_json::from_str(
            &self.vade.get_did_document(
              &schema_did
            ).await?
          ).unwrap());

          // Resolve credential definition
          let definition_did = input.credentials.get(schema_did).unwrap().signature.credential_definition.clone();
          definitions.insert(schema_did.clone(), serde_json::from_str(
            &self.vade.get_did_document(
              &definition_did
            ).await?
          ).unwrap());

          // Resolve revocation definition
          let rev_definition_did = input.credentials.get(schema_did).unwrap().signature.revocation_registry_definition.clone();
          revocation_definitions.insert(schema_did.clone(), serde_json::from_str(
            &self.vade.get_did_document(
              &rev_definition_did
            ).await?
          ).unwrap());
        }

        let result: ProofPresentation = Prover::present_proof(
            input.proof_request,
            input.credentials,
            definitions,
            schemas,
            revocation_definitions
        );

        Ok(Some(serde_json::to_string(&result).unwrap()))
    }

    async fn create_credential_proposal(&self, data: &str) -> Result<Option<String>, Box<dyn std::error::Error>> {
        let input: CreateCredentialProposalArguments = serde_json::from_str(&data)?;
        let result: CredentialProposal = Prover::propose_credential(
            &input.issuer,
            &input.subject,
            &input.schema,
        );

        Ok(Some(serde_json::to_string(&result).unwrap()))
    }

    async fn request_credential(&self, data: &str) -> Result<Option<String>, Box<dyn std::error::Error>> {
        let input: RequestCredentialArguments = serde_json::from_str(&data)?;

        // Resolve credential definition
        let definition: CredentialDefinition = serde_json::from_str(
          &self.vade.get_did_document(
            &input.credential_offering.credential_definition
          ).await?
        ).unwrap();

        let result: (CredentialRequest, CredentialSecretsBlindingFactors) = Prover::request_credential(
            input.credential_offering,
            definition,
            input.master_secret,
            input.credential_values,
        );

        Ok(Some(serde_json::to_string(&result).unwrap()))
    }

    async fn request_proof(&self, data: &str) -> Result<Option<String>, Box<dyn std::error::Error>> {
        let input: RequestProofArguments = serde_json::from_str(&data)?;
        let result: ProofRequest = Verifier::request_proof(
            &input.verifier_did,
            &input.prover_did,
            input.sub_proof_requests,
        );

        Ok(Some(serde_json::to_string(&result).unwrap()))
    }

    async fn revoke_credential(&mut self, data: &str) -> Result<Option<String>, Box<dyn std::error::Error>> {
        let input: RevokeCredentialArguments = serde_json::from_str(&data)?;

        // Resolve revocation definition
        let mut revocation_definition: RevocationRegistryDefinition = serde_json::from_str(
          &self.vade.get_did_document(
            &input.revocation_registry_definition_id
          ).await?
        ).unwrap();

        let max_cred_count: u32 = revocation_definition.maximum_credential_count;

        let updated_registry = Issuer::revoke_credential(
          &input.issuer,
          &mut revocation_definition,
          max_cred_count,
          &input.issuer_public_key_did,
          &input.issuer_proving_key
        );

        let serialized = serde_json::to_string(&updated_registry).unwrap();

        self.vade.set_did_document(&revocation_definition.id, &serialized).await?;

        Ok(Some(serialized))
    }

    async fn verify_proof(&self, data: &str) -> Result<Option<String>, Box<dyn std::error::Error>> {
        let input: ValidateProofArguments = serde_json::from_str(&data)?;

        // Resolve all necessary credential definitions, schemas and registries
        let mut definitions: HashMap<String, CredentialDefinition> = HashMap::new();
        let mut schemas: HashMap<String, CredentialSchema> = HashMap::new();
        for req in &input.proof_request.sub_proof_requests {
          // Resolve schema
          let schema_did = &req.schema;
          schemas.insert(schema_did.clone(), serde_json::from_str(
            &self.vade.get_did_document(
              &schema_did
            ).await?
          ).unwrap());
        }

        for credential in &input.presented_proof.verifiable_credential {
          // Resolve credential definition
          let definition_did = credential.proof.credential_definition.clone();
          definitions.insert(credential.credential_schema.id.clone(), serde_json::from_str(
            &self.vade.get_did_document(
              &definition_did
            ).await?
          ).unwrap());
        }

        let result: ProofVerification = Verifier::validate_proof(
            input.presented_proof,
            input.proof_request,
            definitions,
            schemas,
        );

        Ok(Some(serde_json::to_string(&result).unwrap()))
    }

    async fn generate_did(&mut self) -> Result<String, Box<dyn std::error::Error>> {
      let generate_did_message = r###"{
        "type": "generateDid",
        "data": {}
      }"###;
      let result = self.vade.send_message(generate_did_message).await?;
      if result.len() == 0 {
        return Err(Box::new(SimpleError::new(format!("Could not generate DID as no listeners were registered for this method"))));
      }

      let generated_did = result[0].as_ref().unwrap().to_owned();

      Ok(generated_did)
    }
>>>>>>> 0d6204c0
}<|MERGE_RESOLUTION|>--- conflicted
+++ resolved
@@ -3,9 +3,10 @@
 extern crate sha3;
 extern crate hex;
 #[macro_use]
-<<<<<<< HEAD
 pub extern crate log;
 
+extern crate vade;
+extern crate uuid;
 
 pub mod application;
 pub mod crypto;
@@ -75,7 +76,7 @@
     compose_extrinsic!(metadata.clone(), "DidModule", "whitelist_identity", signature, signed_message, identity, nonce);
     log!("composed extrinsic");
     substrate::send_extrinsic(url.as_str(), xt.hex_encode(), XtStatus::Finalized ).await.unwrap();
-    
+
     let sudo_key = substrate::get_storage_value(url.as_str(), "Sudo", "Key").await.unwrap();
     sudo_key
 }
@@ -113,7 +114,7 @@
     let args: Created = results.1
         .unwrap()
         .unwrap();
-    
+
     log!("Got Event {:?}", args.hash);
     return hex::encode(args.hash);
 }
@@ -129,17 +130,17 @@
     let owner = substrate::get_storage_map::<sp_core::H256, Vec<u8>>(url.as_str(), metadata.clone(), "DidModule", "Dids", bytes_did.clone()).await.unwrap();
     log!("owner: {:?}", owner.unwrap());
     //if owner.chars().count() > 0 {
-        let detail_count = substrate::get_storage_map::<sp_core::H256, u32>(url.as_str(), metadata.clone(), "DidModule", "DidsDetailsCount", bytes_did.clone()).await.unwrap(); 
+        let detail_count = substrate::get_storage_map::<sp_core::H256, u32>(url.as_str(), metadata.clone(), "DidModule", "DidsDetailsCount", bytes_did.clone()).await.unwrap();
         log!("detail_count: {:?}", detail_count.unwrap());
     //}
     //if detail_count.unwrap() > 0 {
-        let detail_hash = substrate::get_storage_map::<(sp_core::H256, u32), Vec<u8>>(url.as_str(), metadata.clone(), "DidModule", "DidsDetails", (bytes_did.clone(), 0)).await.unwrap(); 
+        let detail_hash = substrate::get_storage_map::<(sp_core::H256, u32), Vec<u8>>(url.as_str(), metadata.clone(), "DidModule", "DidsDetails", (bytes_did.clone(), 0)).await.unwrap();
         let body = reqwest::get(&format!("https://ipfs.infura.io/ipfs/{}", std::str::from_utf8(&detail_hash.unwrap()).unwrap()).to_string())
             .await?
             .text()
             .await?;
     //}
-    
+
     /*let metadata = substrate::get_metadata(url.as_str()).await.unwrap();
     let signature = hex::decode("3b83194f7efa3b4a7d59ebe0a38b4d76813157108d8183c2fcbb8a8ce1a6f3d33feac89855dd5a15a397d92917d88572a1f054c6b7105d80f09e8a525b4e6bae1c").unwrap();
     let signed_message = hex::decode("4a5c5d454721bbbb25540c3317521e71c373ae36458f960d2ad46ef088110e95").unwrap();
@@ -158,7 +159,7 @@
     let args: Created = results.1
         .unwrap()
         .unwrap();
-    
+
     log!("Got Event {:?}", args.hash);*/
     Ok("Huhu".to_string())
 }
@@ -182,14 +183,9 @@
     compose_extrinsic!(metadata.clone(), "DidModule", "add_did_detail", bytes_did.clone(), payload_hex, signature, signed_message, identity);
     substrate::send_extrinsic(url.as_str(), xt.hex_encode(), XtStatus::Finalized ).await;
     Ok("Huhu".to_string())
-=======
-extern crate log;
-extern crate vade;
-extern crate uuid;
-
-pub mod application;
-pub mod crypto;
-pub mod utils;
+}
+
+
 pub mod resolver;
 
 use async_trait::async_trait;
@@ -662,5 +658,4 @@
 
       Ok(generated_did)
     }
->>>>>>> 0d6204c0
 }