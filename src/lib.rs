--- conflicted
+++ resolved
@@ -268,18 +268,11 @@
     }
 }
 
-<<<<<<< HEAD
-impl VadeTnt {
-
-  /// Creates a new credential definition and stores the public part on-chain. The private part (key) needs
+#[async_trait(?Send)]
+impl VadePlugin for VadeTnt {
+    /// Creates a new credential definition and stores the public part on-chain. The private part (key) needs
     /// to be stored in a safe way and must not be shared. A credential definition holds cryptographic material
     /// needed to verify proofs. Every definition is bound to one credential schema.
-=======
-#[async_trait(?Send)]
-impl VadePlugin for VadeTnt {
-    /// Creates a new zero-knowledge proof credential definition.
->>>>>>> d6fc8a12
-    ///
     /// # Arguments
     ///
     /// * `method` - method to create a credential definition for (e.g. "did:example")
@@ -287,36 +280,6 @@
     /// * `payload` - serialized [`CreateCredentialDefinitionPayload`](https://docs.rs/vade_tnt/*/vade_tnt/struct.CreateCredentialDefinitionPayload.html)
     ///
     /// # Returns
-<<<<<<< HEAD
-    /// * `Option<String>` - A JSON object containing the public credential definition and the private key.
-    async fn create_credential_definition(&mut self, data: &str) -> Result<Option<String>, Box<dyn std::error::Error>> {
-      let input: CreateCredentialDefinitionArguments = serde_json::from_str(&data)?;
-      let schema: CredentialSchema = serde_json::from_str(
-          &self.vade.get_did_document(
-              &input.schema_did
-          ).await?
-      ).unwrap();
-
-      let generated_did = self.generate_did(&input.private_key, &input.identity).await?;
-
-      let (definition, pk) = Issuer::create_credential_definition(
-        &generated_did,
-        &input.issuer_did,
-        &schema,
-        &input.issuer_public_key_did,
-        &input.issuer_proving_key
-      );
-
-      let serialized = serde_json::to_string(&(&definition, &pk)).unwrap();
-      let serialized_definition = serde_json::to_string(&definition).unwrap();
-      self.set_did_document(&generated_did, &serialized_definition, &input.private_key, &input.identity).await?;
-
-      Ok(Some(serialized))
-    }
-
-    /// Creates a new credential schema and stores it on-chain. The schema specifies properties a credential
-    /// includes, both optional and mandatory. Every credential needs to specify a schema.
-=======
     /// * `Option<String>` - The created definition as a JSON object
     async fn vc_zkp_create_credential_definition(
       &mut self,
@@ -329,7 +292,7 @@
         }
         let options: AuthenticationOptions = serde_json::from_str(&options)?;
         let payload: CreateCredentialDefinitionPayload = serde_json::from_str(&payload)?;
-        
+
         let results = &self.vade.did_resolve(&payload.schema_did).await?;
         if results.is_empty() {
           return Err(Box::from(format!("could not get schema \"{}\"", &payload.schema_did)));
@@ -354,7 +317,6 @@
     }
 
     /// Creates a new zero-knowledge proof credential schema.
->>>>>>> d6fc8a12
     ///
     /// # Arguments
     ///
@@ -377,7 +339,7 @@
         let payload: CreateCredentialSchemaPayload = serde_json::from_str(&payload)?;
 
         let generated_did = self.generate_did(&options.private_key, &options.identity).await?;
-  
+
         let schema = Issuer::create_credential_schema(
           &generated_did,
           &payload.issuer,
@@ -389,20 +351,16 @@
           &payload.issuer_public_key_did,
           &payload.issuer_proving_key
         );
-  
+
         let serialized = serde_json::to_string(&schema).unwrap();
         self.set_did_document(&generated_did, &serialized, &options.private_key, &options.identity).await?;
-  
+
         Ok(VadePluginResultValue::Success(Some(serialized)))
     }
 
-<<<<<<< HEAD
     /// Creates a new revocation registry definition and stores it on-chain. The definition consists of a public
     /// and a private part. The public part holds the cryptographic material needed to create non-revocation proofs.
     /// The private part needs to reside with the registry owner and is used to revoke credentials.
-=======
-    /// Creates a new definition for a zero-knowledge proof revocation registry.
->>>>>>> d6fc8a12
     ///
     /// # Arguments
     ///
@@ -428,9 +386,9 @@
         let definition: CredentialDefinition = serde_json::from_str(
           &self.vade.did_resolve(&payload.credential_definition).await?[0].as_ref().unwrap(),
         ).unwrap();
-  
+
         let generated_did = self.generate_did(&options.private_key, &options.identity).await?;
-  
+
         let (definition, private_key, revocation_info) = Issuer::create_revocation_registry_definition(
           &generated_did,
           &definition,
@@ -438,11 +396,11 @@
           &payload.issuer_proving_key,
           payload.maximum_credential_count
         );
-  
+
         let serialized_def = serde_json::to_string(&definition).unwrap();
-  
+
         self.set_did_document(&generated_did, &serialized_def, &options.private_key, &options.identity).await?;
-  
+
         let serialized_result = serde_json::to_string(
           &CreateRevocationRegistryDefinitionResult {
             private_key,
@@ -450,25 +408,18 @@
             revocation_registry_definition: definition
           }
         ).unwrap();
-  
+
         Ok(VadePluginResultValue::Success(Some(serialized_result)))
     }
 
-<<<<<<< HEAD
     /// Issues a new credential. This requires an issued schema, credential definition, an active revocation
     /// registry and a credential request message.
-    ///
-    /// # Arguments
-    /// * `data` - Expects a JSON object representing `CreateRevocationRegistryDefinitionArguments`
-=======
-    /// Issues a credential for a zero-knowledge proof.
     ///
     /// # Arguments
     ///
     /// * `method` - method to issue a credential for (e.g. "did:example")
     /// * `_options` - no authenticated request required, so can be left empty
     /// * `payload` - serialized [`IssueCredentialPayload`](https://docs.rs/vade_tnt/*/vade_tnt/struct.IssueCredentialPayload.html)
->>>>>>> d6fc8a12
     ///
     /// # Returns
     /// * serialized [`IssueCredentialResult`](https://docs.rs/vade_tnt/*/vade_tnt/struct.IssueCredentialResult.html) consisting of the credential, this credential's initial revocation state and
@@ -531,15 +482,10 @@
             )
         )
     }
-<<<<<<< HEAD
 
     /// Creates a `CredentialOffer` message. A `CredentialOffer` is sent by an issuer and is the response
     /// to a `CredentialProposal`. The `CredentialOffer` specifies which schema and definition the issuer
     /// is capable and willing to use for credential issuance.
-=======
-    
-    /// Creates a new zero-knowledge proof credential offer.
->>>>>>> d6fc8a12
     ///
     /// # Arguments
     ///
@@ -568,13 +514,9 @@
         Ok(VadePluginResultValue::Success(Some(serde_json::to_string(&result).unwrap())))
     }
 
-<<<<<<< HEAD
     /// Presents a proof for one or more credentials. A proof presentation is the response to a
     /// proof request. The proof needs to incorporate all required fields from all required schemas
     /// requested in the proof request.
-=======
-    /// Presents a proof for a zero-knowledge proof credential.
->>>>>>> d6fc8a12
     ///
     /// # Arguments
     ///
@@ -633,12 +575,8 @@
         Ok(VadePluginResultValue::Success(Some(serde_json::to_string(&result).unwrap())))
     }
 
-<<<<<<< HEAD
     /// Creates a new zero-knowledge proof credential proposal. This message is the first in the
     /// credential issuance flow and is sent by the potential credential holder to the credential issuer.
-=======
-    /// Creates a new zero-knowledge proof credential proposal.
->>>>>>> d6fc8a12
     ///
     /// # Arguments
     ///
@@ -667,14 +605,10 @@
         Ok(VadePluginResultValue::Success(Some(serde_json::to_string(&result).unwrap())))
     }
 
-<<<<<<< HEAD
     /// Requests a credential. This message is the response to a credential offering and is sent by the potential
     /// credential holder. It incorporates the target schema, credential definition offered by the issuer, and
     /// the encoded values the holder wants to get signed. The credential is not stored on-chain and needs to be
     /// kept private.
-=======
-    /// Requests a credential for a zero-knowledge proof.
->>>>>>> d6fc8a12
     ///
     /// # Arguments
     ///
@@ -713,13 +647,9 @@
         Ok(VadePluginResultValue::Success(Some(serde_json::to_string(&result).unwrap())))
     }
 
-<<<<<<< HEAD
     /// Requests a zero-knowledge proof for one or more credentials issued under one or more specific schemas and
     /// is sent by a verifier to a prover.
     /// The proof request consists of the fields the verifier wants to be revealed per schema.
-=======
-    /// Requests a proof for a zero-knowledge proof.
->>>>>>> d6fc8a12
     ///
     /// # Arguments
     ///
@@ -748,15 +678,10 @@
         Ok(VadePluginResultValue::Success(Some(serde_json::to_string(&result).unwrap())))
     }
 
-<<<<<<< HEAD
     /// Revokes a credential. After revocation the published revocation registry needs to be updated with information
     /// returned by this function. To revoke a credential, tbe revoker must be in posession of the private key associated
     /// with the credential's revocation registry. After revocation, the published revocation registry must be updated.
     /// Only then is the credential truly revoked.
-=======
-    /// Revokes a credential for a zero-knowledge proof.
-    ///
->>>>>>> d6fc8a12
     /// # Arguments
     ///
     /// * `method` - method to revoke a credential for (e.g. "did:example")
@@ -764,13 +689,8 @@
     /// * `payload` - serialized [`RevokeCredentialPayload`](https://docs.rs/vade_tnt/*/vade_tnt/struct.RevokeCredentialPayload.html)
     ///
     /// # Returns
-<<<<<<< HEAD
     /// * `Option<String>` - The updated revocation registry definition as a JSON object. Contains information
     /// needed to update the respective revocation registry.
-    async fn revoke_credential(&mut self, data: &str) -> Result<Option<String>, Box<dyn std::error::Error>> {
-        let input: RevokeCredentialArguments = serde_json::from_str(&data)?;
-=======
-    /// * `Option<String>` - The updated revocation registry definition as a JSON object
     async fn vc_zkp_revoke_credential(
         &mut self,
         method: &str,
@@ -782,7 +702,6 @@
         }
         let options: AuthenticationOptions = serde_json::from_str(&options)?;
         let payload: RevokeCredentialPayload = serde_json::from_str(&payload)?;
->>>>>>> d6fc8a12
 
         debug!(
           "fetching revocation definition with did: {}",
@@ -807,11 +726,7 @@
         Ok(VadePluginResultValue::Success(Some(serialized)))
     }
 
-<<<<<<< HEAD
     /// Verifies a one or multiple proofs sent in a proof presentation.
-=======
-    /// Verifies a proof for a zero-knowledge proof.
->>>>>>> d6fc8a12
     ///
     /// # Arguments
     ///
